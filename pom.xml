--- conflicted
+++ resolved
@@ -64,12 +64,8 @@
         <maven.compiler.target>1.7</maven.compiler.target>
         <scala.version>2.11.11</scala.version>
         <scala.version.short>2.11</scala.version.short>
-<<<<<<< HEAD
         <akka.version>2.3.14</akka.version>
-=======
-        <akka.version>2.4.20</akka.version>
         <sttp.version>1.3.9</sttp.version>
->>>>>>> fa1b2e4c
         <bitcoinlib.version>0.9.17</bitcoinlib.version>
         <guava.version>24.0-android</guava.version>
     </properties>
