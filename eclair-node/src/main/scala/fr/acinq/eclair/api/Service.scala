/*
 * Copyright 2019 ACINQ SAS
 *
 * Licensed under the Apache License, Version 2.0 (the "License");
 * you may not use this file except in compliance with the License.
 * You may obtain a copy of the License at
 *
 *     http://www.apache.org/licenses/LICENSE-2.0
 *
 * Unless required by applicable law or agreed to in writing, software
 * distributed under the License is distributed on an "AS IS" BASIS,
 * WITHOUT WARRANTIES OR CONDITIONS OF ANY KIND, either express or implied.
 * See the License for the specific language governing permissions and
 * limitations under the License.
 */

package fr.acinq.eclair.api

import java.util.UUID

import akka.actor.{Actor, ActorSystem, Props}
import akka.util.Timeout
import com.google.common.net.HostAndPort
import fr.acinq.bitcoin.Crypto.PublicKey
import fr.acinq.bitcoin.{ByteVector32, Satoshi}
import fr.acinq.eclair.{CltvExpiryDelta, Eclair, MilliSatoshi}
import fr.acinq.eclair.api.FormParamExtractors._
import fr.acinq.eclair.io.NodeURI
import fr.acinq.eclair.payment.{PaymentReceived, PaymentRequest, _}
import grizzled.slf4j.Logging
import scodec.bits.ByteVector
import spray.http.CacheDirectives.public
import spray.http.{HttpMethods, StatusCodes}
import spray.http.HttpHeaders._
import spray.http.CacheDirectives._
import spray.routing.authentication.{BasicAuth, UserPass}
import spray.routing.{ExceptionHandler, HttpServiceActor, MalformedFormFieldRejection, Route}

import scala.concurrent.Future
import scala.concurrent.duration._

case class ErrorResponse(error: String)

class Service(password: String, eclairApi: Eclair)(implicit actorSystem: ActorSystem) extends HttpServiceActor with ExtraDirectives with Logging {

  import JsonSupport.{json4sFormats, serialization, json4sMarshaller}

  implicit val ec = actorSystem.dispatcher

  implicit val timeout = Timeout(30 seconds)

  val apiExceptionHandler = ExceptionHandler {
    case t: IllegalArgumentException =>
      logger.error(s"API call failed with cause=${t.getMessage}", t)
      complete(StatusCodes.BadRequest, ErrorResponse(t.getMessage))
    case t: Throwable =>
      logger.error(s"API call failed with cause=${t.getMessage}", t)
      complete(StatusCodes.InternalServerError, ErrorResponse(t.getMessage))
  }

  val customHeaders = `Access-Control-Allow-Headers`("Content-Type, Authorization") ::
    `Access-Control-Allow-Methods`(HttpMethods.POST :: Nil) ::
    `Cache-Control`(public, `no-store`, `max-age`(0)) :: Nil

  def userPassAuthenticator(userPass: Option[UserPass]): Future[Option[String]] = userPass match {
    case Some(UserPass(user, pass)) if pass == password => Future.successful(Some("user"))
    case _ => akka.pattern.after(1 second, using = actorSystem.scheduler)(Future.successful(None))(actorSystem.dispatcher) // force a 1 sec pause to deter brute force
  }

  override def receive: Receive = runRoute(route)

  def route: Route = {
    respondWithHeaders(customHeaders) {
      handleExceptions(apiExceptionHandler) {
<<<<<<< HEAD
        authenticate(BasicAuth(userPassAuthenticator _, realm = "Access restricted")) { _ =>
          post {
            path("getinfo") {
              complete(eclairApi.getInfoResponse())
            } ~
              path("connect") {
                formFields("uri".as[Option[NodeURI]]) { uri =>
                  complete(eclairApi.connect(Left(uri.get)))
                } ~ formFields(nodeIdFormParam_opt, "host".as[String], "port".as[Int].?) { (nodeId, host, port_opt) =>
                  complete(eclairApi.connect(Left(NodeURI(nodeId.get, HostAndPort.fromParts(host, port_opt.getOrElse(NodeURI.DEFAULT_PORT))))))
                } ~ formFields(nodeIdFormParam_opt) { nodeId =>
                  complete(eclairApi.connect(Right(nodeId.get)))
                }
              } ~
              path("disconnect") {
                formFields(nodeIdFormParam_opt) { nodeId =>
                  complete(eclairApi.disconnect(nodeId.get))
                }
              } ~
              path("open") {
                formFields(nodeIdFormParam_opt, "fundingSatoshis".as[Option[Satoshi]](satoshiUnmarshaller), "pushMsat".as[Option[MilliSatoshi]](millisatoshiUnmarshaller), "fundingFeerateSatByte".as[Option[Long]], "channelFlags".as[Option[Int]]) {
                  (nodeId, fundingSatoshis, pushMsat, fundingFeerateSatByte, channelFlags) =>
                    complete(eclairApi.open(nodeId.get, fundingSatoshis.get, pushMsat, fundingFeerateSatByte, channelFlags, None))
                }
              } ~
              path("updaterelayfee") {
                withChannelIdentifier { channelIdentifier =>
                  formFields("feeBaseMsat".as[Option[MilliSatoshi]](millisatoshiUnmarshaller), "feeProportionalMillionths".as[Option[Long]]) { (feeBase, feeProportional) =>
                    complete(eclairApi.updateRelayFee(channelIdentifier, feeBase.get, feeProportional.get))
                  }
                }
              } ~
              path("close") {
                withChannelIdentifier { channelIdentifier =>
                  formFields("scriptPubKey".as[Option[ByteVector]](binaryDataUnmarshaller)) { scriptPubKey_opt =>
                    complete(eclairApi.close(channelIdentifier, scriptPubKey_opt))
=======
        handleRejections(apiRejectionHandler) {
          // forcing the request entity to be fully parsed can have performance issues, see: https://doc.akka.io/docs/akka-http/current/routing-dsl/directives/basic-directives/toStrictEntity.html#description
          toStrictEntity(paramParsingTimeout) {
            formFields("timeoutSeconds".as[Timeout].?) { tm_opt =>
              // this is the akka timeout
              implicit val timeout: Timeout = tm_opt.getOrElse(Timeout(30 seconds))
              // we ensure that http timeout is greater than akka timeout
              withRequestTimeout(timeout.duration + 2.seconds) {
                withRequestTimeoutResponse(timeoutResponse) {
                  authenticateBasicAsync(realm = "Access restricted", userPassAuthenticator) { _ =>
                    post {
                      path("getinfo") {
                        complete(eclairApi.getInfoResponse())
                      } ~
                        path("connect") {
                          formFields("uri".as[NodeURI]) { uri =>
                            complete(eclairApi.connect(Left(uri)))
                          } ~ formFields(nodeIdFormParam, "host".as[String], "port".as[Int].?) { (nodeId, host, port_opt) =>
                            complete(eclairApi.connect(Left(NodeURI(nodeId, HostAndPort.fromParts(host, port_opt.getOrElse(NodeURI.DEFAULT_PORT))))))
                          } ~ formFields(nodeIdFormParam) { nodeId =>
                            complete(eclairApi.connect(Right(nodeId)))
                          }
                        } ~
                        path("disconnect") {
                          formFields(nodeIdFormParam) { nodeId =>
                            complete(eclairApi.disconnect(nodeId))
                          }
                        } ~
                        path("open") {
                          formFields(nodeIdFormParam, "fundingSatoshis".as[Satoshi], "pushMsat".as[MilliSatoshi].?, "fundingFeerateSatByte".as[Long].?, "channelFlags".as[Int].?, "openTimeoutSeconds".as[Timeout].?) {
                            (nodeId, fundingSatoshis, pushMsat, fundingFeerateSatByte, channelFlags, openTimeout_opt) =>
                              complete(eclairApi.open(nodeId, fundingSatoshis, pushMsat, fundingFeerateSatByte, channelFlags, openTimeout_opt))
                          }
                        } ~
                        path("updaterelayfee") {
                          withChannelIdentifier { channelIdentifier =>
                            formFields("feeBaseMsat".as[MilliSatoshi], "feeProportionalMillionths".as[Long]) { (feeBase, feeProportional) =>
                              complete(eclairApi.updateRelayFee(channelIdentifier, feeBase, feeProportional))
                            }
                          }
                        } ~
                        path("close") {
                          withChannelIdentifier { channelIdentifier =>
                            formFields("scriptPubKey".as[ByteVector](binaryDataUnmarshaller).?) { scriptPubKey_opt =>
                              complete(eclairApi.close(channelIdentifier, scriptPubKey_opt))
                            }
                          }
                        } ~
                        path("forceclose") {
                          withChannelIdentifier { channelIdentifier =>
                            complete(eclairApi.forceClose(channelIdentifier))
                          }
                        } ~
                        path("peers") {
                          complete(eclairApi.peersInfo())
                        } ~
                        path("channels") {
                          formFields(nodeIdFormParam.?) { toRemoteNodeId_opt =>
                            complete(eclairApi.channelsInfo(toRemoteNodeId_opt))
                          }
                        } ~
                        path("channel") {
                          withChannelIdentifier { channelIdentifier =>
                            complete(eclairApi.channelInfo(channelIdentifier))
                          }
                        } ~
                        path("allnodes") {
                          complete(eclairApi.allNodes())
                        } ~
                        path("allchannels") {
                          complete(eclairApi.allChannels())
                        } ~
                        path("networkstats") {
                          complete(eclairApi.networkStats())
                        } ~
                        path("allupdates") {
                          formFields(nodeIdFormParam.?) { nodeId_opt =>
                            complete(eclairApi.allUpdates(nodeId_opt))
                          }
                        } ~
                        path("findroute") {
                          formFields(invoiceFormParam, amountMsatFormParam.?) {
                            case (invoice@PaymentRequest(_, Some(amount), _, nodeId, _, _), None) => complete(eclairApi.findRoute(nodeId, amount, invoice.routingInfo))
                            case (invoice, Some(overrideAmount)) => complete(eclairApi.findRoute(invoice.nodeId, overrideAmount, invoice.routingInfo))
                            case _ => reject(MalformedFormFieldRejection("invoice", "The invoice must have an amount or you need to specify one using 'amountMsat'"))
                          }
                        } ~
                        path("findroutetonode") {
                          formFields(nodeIdFormParam, amountMsatFormParam) { (nodeId, amount) =>
                            complete(eclairApi.findRoute(nodeId, amount))
                          }
                        } ~
                        path("parseinvoice") {
                          formFields(invoiceFormParam) { invoice =>
                            complete(invoice)
                          }
                        } ~
                        path("payinvoice") {
                          formFields(invoiceFormParam, amountMsatFormParam.?, "maxAttempts".as[Int].?, "feeThresholdSat".as[Satoshi].?, "maxFeePct".as[Double].?, "externalId".?) {
                            case (invoice@PaymentRequest(_, Some(amount), _, nodeId, _, _), None, maxAttempts, feeThresholdSat_opt, maxFeePct_opt, externalId_opt) =>
                              complete(eclairApi.send(externalId_opt, nodeId, amount, invoice.paymentHash, Some(invoice), maxAttempts, feeThresholdSat_opt, maxFeePct_opt))
                            case (invoice, Some(overrideAmount), maxAttempts, feeThresholdSat_opt, maxFeePct_opt, externalId_opt) =>
                              complete(eclairApi.send(externalId_opt, invoice.nodeId, overrideAmount, invoice.paymentHash, Some(invoice), maxAttempts, feeThresholdSat_opt, maxFeePct_opt))
                            case _ => reject(MalformedFormFieldRejection("invoice", "The invoice must have an amount or you need to specify one using the field 'amountMsat'"))
                          }
                        } ~
                        path("sendtonode") {
                          formFields(amountMsatFormParam, paymentHashFormParam, nodeIdFormParam, "maxAttempts".as[Int].?, "feeThresholdSat".as[Satoshi].?, "maxFeePct".as[Double].?, "externalId".?) {
                            (amountMsat, paymentHash, nodeId, maxAttempts_opt, feeThresholdSat_opt, maxFeePct_opt, externalId_opt) =>
                              complete(eclairApi.send(externalId_opt, nodeId, amountMsat, paymentHash, maxAttempts_opt = maxAttempts_opt, feeThresholdSat_opt = feeThresholdSat_opt, maxFeePct_opt = maxFeePct_opt))
                          }
                        } ~
                        path("sendtoroute") {
                          formFields(amountMsatFormParam, paymentHashFormParam, "finalCltvExpiry".as[Int], "route".as[List[PublicKey]](pubkeyListUnmarshaller), "externalId".?, invoiceFormParam.?) {
                            (amountMsat, paymentHash, finalCltvExpiry, route, externalId_opt, invoice_opt) =>
                              complete(eclairApi.sendToRoute(externalId_opt, route, amountMsat, paymentHash, CltvExpiryDelta(finalCltvExpiry), invoice_opt))
                          }
                        } ~
                        path("getsentinfo") {
                          formFields("id".as[UUID]) { id =>
                            complete(eclairApi.sentInfo(Left(id)))
                          } ~ formFields(paymentHashFormParam) { paymentHash =>
                            complete(eclairApi.sentInfo(Right(paymentHash)))
                          }
                        } ~
                        path("createinvoice") {
                          formFields("description".as[String], amountMsatFormParam.?, "expireIn".as[Long].?, "fallbackAddress".as[String].?, "paymentPreimage".as[ByteVector32](sha256HashUnmarshaller).?, "allowMultiPart".as[Boolean].?) { (desc, amountMsat, expire, fallBackAddress, paymentPreimage_opt, allowMultiPart_opt) =>
                            complete(eclairApi.receive(desc, amountMsat, expire, fallBackAddress, paymentPreimage_opt, allowMultiPart_opt.getOrElse(false)))
                          }
                        } ~
                        path("getinvoice") {
                          formFields(paymentHashFormParam) { paymentHash =>
                            completeOrNotFound(eclairApi.getInvoice(paymentHash))
                          }
                        } ~
                        path("listinvoices") {
                          formFields(fromFormParam.?, toFormParam.?) { (from_opt, to_opt) =>
                            complete(eclairApi.allInvoices(from_opt, to_opt))
                          }
                        } ~
                        path("listpendinginvoices") {
                          formFields(fromFormParam.?, toFormParam.?) { (from_opt, to_opt) =>
                            complete(eclairApi.pendingInvoices(from_opt, to_opt))
                          }
                        } ~
                        path("getreceivedinfo") {
                          formFields(paymentHashFormParam) { paymentHash =>
                            completeOrNotFound(eclairApi.receivedInfo(paymentHash))
                          } ~ formFields(invoiceFormParam) { invoice =>
                            completeOrNotFound(eclairApi.receivedInfo(invoice.paymentHash))
                          }
                        } ~
                        path("audit") {
                          formFields(fromFormParam.?, toFormParam.?) { (from_opt, to_opt) =>
                            complete(eclairApi.audit(from_opt, to_opt))
                          }
                        } ~
                        path("networkfees") {
                          formFields(fromFormParam.?, toFormParam.?) { (from_opt, to_opt) =>
                            complete(eclairApi.networkFees(from_opt, to_opt))
                          }
                        } ~
                        path("channelstats") {
                          complete(eclairApi.channelStats())
                        } ~
                        path("usablebalances") {
                          complete(eclairApi.usableBalances())
                        } ~
                        path("getnewaddress"){
                          complete(eclairApi.newAddress())
                        }
                    } ~ get {
                      path("ws") {
                        handleWebSocketMessages(makeSocketHandler)
                      }
                    }
>>>>>>> 0937af3a
                  }
                }
              } ~
              path("forceclose") {
                withChannelIdentifier { channelIdentifier =>
                  complete(eclairApi.forceClose(channelIdentifier))
                }
              } ~
              path("peers") {
                complete(eclairApi.peersInfo())
              } ~
              path("channels") {
                formFields(nodeIdFormParam_opt) { toRemoteNodeId_opt =>
                  complete(eclairApi.channelsInfo(toRemoteNodeId_opt))
                }
              } ~
              path("channel") {
                withChannelIdentifier { channelIdentifier =>
                  complete(eclairApi.channelInfo(channelIdentifier))
                }
              } ~
              path("allnodes") {
                complete(eclairApi.allNodes())
              } ~
              path("allchannels") {
                complete(eclairApi.allChannels())
              } ~
              path("allupdates") {
                formFields(nodeIdFormParam_opt) { nodeId_opt =>
                  complete(eclairApi.allUpdates(nodeId_opt))
                }
              } ~
              path("findroute") {
                formFields(invoiceFormParam_opt, amountMsatFormParam_opt) {
                  case (Some(invoice@PaymentRequest(_, Some(amount), _, nodeId, _, _)), None) => complete(eclairApi.findRoute(nodeId, amount, invoice.routingInfo))
                  case (Some(invoice), Some(overrideAmount)) => complete(eclairApi.findRoute(invoice.nodeId, overrideAmount, invoice.routingInfo))
                  case _ => reject(MalformedFormFieldRejection("invoice", "The invoice must have an amount or you need to specify one using 'amountMsat'"))
                }
              } ~
              path("findroutetonode") {
                formFields(nodeIdFormParam_opt, amountMsatFormParam_opt) { (nodeId, amount) =>
                  complete(eclairApi.findRoute(nodeId.get, amount.get))
                }
              } ~
              path("parseinvoice") {
                formFields(invoiceFormParam_opt) { invoice =>
                  complete(invoice)
                }
              } ~
              path("payinvoice") {
                formFields(invoiceFormParam_opt, amountMsatFormParam_opt, "maxAttempts".as[Int].?, "feeThresholdSat".as[Option[Satoshi]](satoshiUnmarshaller), "maxFeePct".as[Double].?, "externalId".?) {
                  case (Some(invoice@PaymentRequest(_, Some(amount), _, nodeId, _, _)), None, maxAttempts, feeThresholdSat_opt, maxFeePct_opt, externalId_opt) =>
                    complete(eclairApi.send(externalId_opt, nodeId, amount, invoice.paymentHash, Some(invoice), maxAttempts, feeThresholdSat_opt, maxFeePct_opt))
                  case (Some(invoice), Some(overrideAmount), maxAttempts, feeThresholdSat_opt, maxFeePct_opt, externalId_opt) =>
                    complete(eclairApi.send(externalId_opt, invoice.nodeId, overrideAmount, invoice.paymentHash, Some(invoice), maxAttempts, feeThresholdSat_opt, maxFeePct_opt))
                  case _ => reject(MalformedFormFieldRejection("invoice", "The invoice must have an amount or you need to specify one using the field 'amountMsat'"))
                }
              } ~
              path("sendtonode") {
                formFields(amountMsatFormParam_opt, paymentHashFormParam_opt, nodeIdFormParam_opt, "maxAttempts".as[Int].?, "feeThresholdSat".as[Option[Satoshi]](satoshiUnmarshaller), "maxFeePct".as[Double].?, "externalId".?) {
                  (amountMsat, paymentHash, nodeId, maxAttempts_opt, feeThresholdSat_opt, maxFeePct_opt, externalId_opt) =>
                    complete(eclairApi.send(externalId_opt, nodeId.get, amountMsat.get, paymentHash.get, maxAttempts_opt = maxAttempts_opt, feeThresholdSat_opt = feeThresholdSat_opt, maxFeePct_opt = maxFeePct_opt))
                }
              } ~
              path("sendtoroute") {
                formFields(amountMsatFormParam_opt, paymentHashFormParam_opt, "finalCltvExpiry".as[Int], "route".as[Option[List[PublicKey]]](pubkeyListUnmarshaller), "externalId".?) {
                  (amountMsat, paymentHash, finalCltvExpiry, route, externalId_opt) =>
                    complete(eclairApi.sendToRoute(externalId_opt, route.get, amountMsat.get, paymentHash.get, CltvExpiryDelta(finalCltvExpiry)))
                }
              } ~
              path("getsentinfo") {
                formFields("id".as[Option[UUID]]) { id =>
                  complete(eclairApi.sentInfo(Left(id.get)))
                } ~ formFields(paymentHashFormParam_opt) { paymentHash =>
                  complete(eclairApi.sentInfo(Right(paymentHash.get)))
                }
              } ~
              path("createinvoice") {
                formFields("description".as[String], amountMsatFormParam_opt, "expireIn".as[Long].?, "fallbackAddress".as[String].?, "paymentPreimage".as[Option[ByteVector32]](sha256HashUnmarshaller), "allowMultiPart".as[Boolean].?) {
                  (desc, amountMsat, expire, fallBackAddress, paymentPreimage_opt, allowMultiPart_opt) =>
                   complete(eclairApi.receive(desc, amountMsat, expire, fallBackAddress, paymentPreimage_opt, allowMultiPart_opt.getOrElse(false)))
                }
              } ~
              path("getinvoice") {
                formFields(paymentHashFormParam_opt) { paymentHash =>
                  completeOrNotFound(eclairApi.getInvoice(paymentHash.get))
                }
              } ~
              path("listinvoices") {
                formFields(fromFormParam_opt.?, toFormParam_opt.?) { (from_opt, to_opt) =>
                  complete(eclairApi.allInvoices(from_opt, to_opt))
                }
              } ~
              path("listpendinginvoices") {
                formFields(fromFormParam_opt.?, toFormParam_opt.?) { (from_opt, to_opt) =>
                  complete(eclairApi.pendingInvoices(from_opt, to_opt))
                }
              } ~
              path("getreceivedinfo") {
                formFields(paymentHashFormParam_opt) { paymentHash =>
                  completeOrNotFound(eclairApi.receivedInfo(paymentHash.get))
                } ~ formFields(invoiceFormParam_opt) { invoice =>
                  completeOrNotFound(eclairApi.receivedInfo(invoice.get.paymentHash))
                }
              } ~
              path("audit") {
                formFields(fromFormParam_opt.?, toFormParam_opt.?) { (from_opt, to_opt) =>
                  complete(eclairApi.audit(from_opt, to_opt))
                }
              } ~
              path("networkfees") {
                formFields(fromFormParam_opt.?, toFormParam_opt.?) { (from_opt, to_opt) =>
                  complete(eclairApi.networkFees(from_opt, to_opt))
                }
              } ~
              path("channelstats") {
                complete(eclairApi.channelStats())
              } ~
              path("usablebalances") {
                complete(eclairApi.usableBalances())
              } ~
              path("getnewaddress"){
                complete(eclairApi.newAddress())
              }
          }
        }
      }
    }
  }
}<|MERGE_RESOLUTION|>--- conflicted
+++ resolved
@@ -18,7 +18,6 @@
 
 import java.util.UUID
 
-import akka.actor.{Actor, ActorSystem, Props}
 import akka.util.Timeout
 import com.google.common.net.HostAndPort
 import fr.acinq.bitcoin.Crypto.PublicKey
@@ -36,20 +35,22 @@
 import spray.routing.authentication.{BasicAuth, UserPass}
 import spray.routing.{ExceptionHandler, HttpServiceActor, MalformedFormFieldRejection, Route}
 
-import scala.concurrent.Future
+import scala.concurrent.{ExecutionContext, Future}
 import scala.concurrent.duration._
 
 case class ErrorResponse(error: String)
 
-class Service(password: String, eclairApi: Eclair)(implicit actorSystem: ActorSystem) extends HttpServiceActor with ExtraDirectives with Logging {
+trait Service extends ExtraDirectives with Logging {
 
   import JsonSupport.{json4sFormats, serialization, json4sMarshaller}
 
-  implicit val ec = actorSystem.dispatcher
-
+  implicit val ec = ExecutionContext.global
   implicit val timeout = Timeout(30 seconds)
 
-  val apiExceptionHandler = ExceptionHandler {
+  val password: String
+  val eclairApi: Eclair
+
+  implicit val apiExceptionHandler = ExceptionHandler {
     case t: IllegalArgumentException =>
       logger.error(s"API call failed with cause=${t.getMessage}", t)
       complete(StatusCodes.BadRequest, ErrorResponse(t.getMessage))
@@ -64,15 +65,12 @@
 
   def userPassAuthenticator(userPass: Option[UserPass]): Future[Option[String]] = userPass match {
     case Some(UserPass(user, pass)) if pass == password => Future.successful(Some("user"))
-    case _ => akka.pattern.after(1 second, using = actorSystem.scheduler)(Future.successful(None))(actorSystem.dispatcher) // force a 1 sec pause to deter brute force
+    case _ => Future.successful(None)
   }
-
-  override def receive: Receive = runRoute(route)
 
   def route: Route = {
     respondWithHeaders(customHeaders) {
       handleExceptions(apiExceptionHandler) {
-<<<<<<< HEAD
         authenticate(BasicAuth(userPassAuthenticator _, realm = "Access restricted")) { _ =>
           post {
             path("getinfo") {
@@ -109,184 +107,6 @@
                 withChannelIdentifier { channelIdentifier =>
                   formFields("scriptPubKey".as[Option[ByteVector]](binaryDataUnmarshaller)) { scriptPubKey_opt =>
                     complete(eclairApi.close(channelIdentifier, scriptPubKey_opt))
-=======
-        handleRejections(apiRejectionHandler) {
-          // forcing the request entity to be fully parsed can have performance issues, see: https://doc.akka.io/docs/akka-http/current/routing-dsl/directives/basic-directives/toStrictEntity.html#description
-          toStrictEntity(paramParsingTimeout) {
-            formFields("timeoutSeconds".as[Timeout].?) { tm_opt =>
-              // this is the akka timeout
-              implicit val timeout: Timeout = tm_opt.getOrElse(Timeout(30 seconds))
-              // we ensure that http timeout is greater than akka timeout
-              withRequestTimeout(timeout.duration + 2.seconds) {
-                withRequestTimeoutResponse(timeoutResponse) {
-                  authenticateBasicAsync(realm = "Access restricted", userPassAuthenticator) { _ =>
-                    post {
-                      path("getinfo") {
-                        complete(eclairApi.getInfoResponse())
-                      } ~
-                        path("connect") {
-                          formFields("uri".as[NodeURI]) { uri =>
-                            complete(eclairApi.connect(Left(uri)))
-                          } ~ formFields(nodeIdFormParam, "host".as[String], "port".as[Int].?) { (nodeId, host, port_opt) =>
-                            complete(eclairApi.connect(Left(NodeURI(nodeId, HostAndPort.fromParts(host, port_opt.getOrElse(NodeURI.DEFAULT_PORT))))))
-                          } ~ formFields(nodeIdFormParam) { nodeId =>
-                            complete(eclairApi.connect(Right(nodeId)))
-                          }
-                        } ~
-                        path("disconnect") {
-                          formFields(nodeIdFormParam) { nodeId =>
-                            complete(eclairApi.disconnect(nodeId))
-                          }
-                        } ~
-                        path("open") {
-                          formFields(nodeIdFormParam, "fundingSatoshis".as[Satoshi], "pushMsat".as[MilliSatoshi].?, "fundingFeerateSatByte".as[Long].?, "channelFlags".as[Int].?, "openTimeoutSeconds".as[Timeout].?) {
-                            (nodeId, fundingSatoshis, pushMsat, fundingFeerateSatByte, channelFlags, openTimeout_opt) =>
-                              complete(eclairApi.open(nodeId, fundingSatoshis, pushMsat, fundingFeerateSatByte, channelFlags, openTimeout_opt))
-                          }
-                        } ~
-                        path("updaterelayfee") {
-                          withChannelIdentifier { channelIdentifier =>
-                            formFields("feeBaseMsat".as[MilliSatoshi], "feeProportionalMillionths".as[Long]) { (feeBase, feeProportional) =>
-                              complete(eclairApi.updateRelayFee(channelIdentifier, feeBase, feeProportional))
-                            }
-                          }
-                        } ~
-                        path("close") {
-                          withChannelIdentifier { channelIdentifier =>
-                            formFields("scriptPubKey".as[ByteVector](binaryDataUnmarshaller).?) { scriptPubKey_opt =>
-                              complete(eclairApi.close(channelIdentifier, scriptPubKey_opt))
-                            }
-                          }
-                        } ~
-                        path("forceclose") {
-                          withChannelIdentifier { channelIdentifier =>
-                            complete(eclairApi.forceClose(channelIdentifier))
-                          }
-                        } ~
-                        path("peers") {
-                          complete(eclairApi.peersInfo())
-                        } ~
-                        path("channels") {
-                          formFields(nodeIdFormParam.?) { toRemoteNodeId_opt =>
-                            complete(eclairApi.channelsInfo(toRemoteNodeId_opt))
-                          }
-                        } ~
-                        path("channel") {
-                          withChannelIdentifier { channelIdentifier =>
-                            complete(eclairApi.channelInfo(channelIdentifier))
-                          }
-                        } ~
-                        path("allnodes") {
-                          complete(eclairApi.allNodes())
-                        } ~
-                        path("allchannels") {
-                          complete(eclairApi.allChannels())
-                        } ~
-                        path("networkstats") {
-                          complete(eclairApi.networkStats())
-                        } ~
-                        path("allupdates") {
-                          formFields(nodeIdFormParam.?) { nodeId_opt =>
-                            complete(eclairApi.allUpdates(nodeId_opt))
-                          }
-                        } ~
-                        path("findroute") {
-                          formFields(invoiceFormParam, amountMsatFormParam.?) {
-                            case (invoice@PaymentRequest(_, Some(amount), _, nodeId, _, _), None) => complete(eclairApi.findRoute(nodeId, amount, invoice.routingInfo))
-                            case (invoice, Some(overrideAmount)) => complete(eclairApi.findRoute(invoice.nodeId, overrideAmount, invoice.routingInfo))
-                            case _ => reject(MalformedFormFieldRejection("invoice", "The invoice must have an amount or you need to specify one using 'amountMsat'"))
-                          }
-                        } ~
-                        path("findroutetonode") {
-                          formFields(nodeIdFormParam, amountMsatFormParam) { (nodeId, amount) =>
-                            complete(eclairApi.findRoute(nodeId, amount))
-                          }
-                        } ~
-                        path("parseinvoice") {
-                          formFields(invoiceFormParam) { invoice =>
-                            complete(invoice)
-                          }
-                        } ~
-                        path("payinvoice") {
-                          formFields(invoiceFormParam, amountMsatFormParam.?, "maxAttempts".as[Int].?, "feeThresholdSat".as[Satoshi].?, "maxFeePct".as[Double].?, "externalId".?) {
-                            case (invoice@PaymentRequest(_, Some(amount), _, nodeId, _, _), None, maxAttempts, feeThresholdSat_opt, maxFeePct_opt, externalId_opt) =>
-                              complete(eclairApi.send(externalId_opt, nodeId, amount, invoice.paymentHash, Some(invoice), maxAttempts, feeThresholdSat_opt, maxFeePct_opt))
-                            case (invoice, Some(overrideAmount), maxAttempts, feeThresholdSat_opt, maxFeePct_opt, externalId_opt) =>
-                              complete(eclairApi.send(externalId_opt, invoice.nodeId, overrideAmount, invoice.paymentHash, Some(invoice), maxAttempts, feeThresholdSat_opt, maxFeePct_opt))
-                            case _ => reject(MalformedFormFieldRejection("invoice", "The invoice must have an amount or you need to specify one using the field 'amountMsat'"))
-                          }
-                        } ~
-                        path("sendtonode") {
-                          formFields(amountMsatFormParam, paymentHashFormParam, nodeIdFormParam, "maxAttempts".as[Int].?, "feeThresholdSat".as[Satoshi].?, "maxFeePct".as[Double].?, "externalId".?) {
-                            (amountMsat, paymentHash, nodeId, maxAttempts_opt, feeThresholdSat_opt, maxFeePct_opt, externalId_opt) =>
-                              complete(eclairApi.send(externalId_opt, nodeId, amountMsat, paymentHash, maxAttempts_opt = maxAttempts_opt, feeThresholdSat_opt = feeThresholdSat_opt, maxFeePct_opt = maxFeePct_opt))
-                          }
-                        } ~
-                        path("sendtoroute") {
-                          formFields(amountMsatFormParam, paymentHashFormParam, "finalCltvExpiry".as[Int], "route".as[List[PublicKey]](pubkeyListUnmarshaller), "externalId".?, invoiceFormParam.?) {
-                            (amountMsat, paymentHash, finalCltvExpiry, route, externalId_opt, invoice_opt) =>
-                              complete(eclairApi.sendToRoute(externalId_opt, route, amountMsat, paymentHash, CltvExpiryDelta(finalCltvExpiry), invoice_opt))
-                          }
-                        } ~
-                        path("getsentinfo") {
-                          formFields("id".as[UUID]) { id =>
-                            complete(eclairApi.sentInfo(Left(id)))
-                          } ~ formFields(paymentHashFormParam) { paymentHash =>
-                            complete(eclairApi.sentInfo(Right(paymentHash)))
-                          }
-                        } ~
-                        path("createinvoice") {
-                          formFields("description".as[String], amountMsatFormParam.?, "expireIn".as[Long].?, "fallbackAddress".as[String].?, "paymentPreimage".as[ByteVector32](sha256HashUnmarshaller).?, "allowMultiPart".as[Boolean].?) { (desc, amountMsat, expire, fallBackAddress, paymentPreimage_opt, allowMultiPart_opt) =>
-                            complete(eclairApi.receive(desc, amountMsat, expire, fallBackAddress, paymentPreimage_opt, allowMultiPart_opt.getOrElse(false)))
-                          }
-                        } ~
-                        path("getinvoice") {
-                          formFields(paymentHashFormParam) { paymentHash =>
-                            completeOrNotFound(eclairApi.getInvoice(paymentHash))
-                          }
-                        } ~
-                        path("listinvoices") {
-                          formFields(fromFormParam.?, toFormParam.?) { (from_opt, to_opt) =>
-                            complete(eclairApi.allInvoices(from_opt, to_opt))
-                          }
-                        } ~
-                        path("listpendinginvoices") {
-                          formFields(fromFormParam.?, toFormParam.?) { (from_opt, to_opt) =>
-                            complete(eclairApi.pendingInvoices(from_opt, to_opt))
-                          }
-                        } ~
-                        path("getreceivedinfo") {
-                          formFields(paymentHashFormParam) { paymentHash =>
-                            completeOrNotFound(eclairApi.receivedInfo(paymentHash))
-                          } ~ formFields(invoiceFormParam) { invoice =>
-                            completeOrNotFound(eclairApi.receivedInfo(invoice.paymentHash))
-                          }
-                        } ~
-                        path("audit") {
-                          formFields(fromFormParam.?, toFormParam.?) { (from_opt, to_opt) =>
-                            complete(eclairApi.audit(from_opt, to_opt))
-                          }
-                        } ~
-                        path("networkfees") {
-                          formFields(fromFormParam.?, toFormParam.?) { (from_opt, to_opt) =>
-                            complete(eclairApi.networkFees(from_opt, to_opt))
-                          }
-                        } ~
-                        path("channelstats") {
-                          complete(eclairApi.channelStats())
-                        } ~
-                        path("usablebalances") {
-                          complete(eclairApi.usableBalances())
-                        } ~
-                        path("getnewaddress"){
-                          complete(eclairApi.newAddress())
-                        }
-                    } ~ get {
-                      path("ws") {
-                        handleWebSocketMessages(makeSocketHandler)
-                      }
-                    }
->>>>>>> 0937af3a
                   }
                 }
               } ~
@@ -367,7 +187,7 @@
               path("createinvoice") {
                 formFields("description".as[String], amountMsatFormParam_opt, "expireIn".as[Long].?, "fallbackAddress".as[String].?, "paymentPreimage".as[Option[ByteVector32]](sha256HashUnmarshaller), "allowMultiPart".as[Boolean].?) {
                   (desc, amountMsat, expire, fallBackAddress, paymentPreimage_opt, allowMultiPart_opt) =>
-                   complete(eclairApi.receive(desc, amountMsat, expire, fallBackAddress, paymentPreimage_opt, allowMultiPart_opt.getOrElse(false)))
+                    complete(eclairApi.receive(desc, amountMsat, expire, fallBackAddress, paymentPreimage_opt, allowMultiPart_opt.getOrElse(false)))
                 }
               } ~
               path("getinvoice") {
@@ -407,9 +227,6 @@
               } ~
               path("usablebalances") {
                 complete(eclairApi.usableBalances())
-              } ~
-              path("getnewaddress"){
-                complete(eclairApi.newAddress())
               }
           }
         }
