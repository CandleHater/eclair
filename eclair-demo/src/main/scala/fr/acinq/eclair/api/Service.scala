--- conflicted
+++ resolved
@@ -3,14 +3,8 @@
 import java.net.InetSocketAddress
 
 import akka.actor.ActorRef
-<<<<<<< HEAD
-import akka.http.scaladsl.model.HttpHeader.ParsingResult
-import akka.http.scaladsl.model._
-import akka.http.scaladsl.model.headers.RawHeader
-=======
 import akka.http.scaladsl.model.headers.RawHeader
 import akka.http.scaladsl.model.{ContentTypes, HttpEntity, HttpResponse, StatusCodes}
->>>>>>> bd59ef3b
 import akka.util.Timeout
 import akka.http.scaladsl.server.Directives._
 import fr.acinq.bitcoin.BinaryData
@@ -18,8 +12,6 @@
 import fr.acinq.eclair.channel._
 import fr.acinq.eclair.Boot
 import grizzled.slf4j.Logging
-import lightning.{channel_desc, locktime}
-import lightning.locktime.Locktime.Seconds
 import org.json4s.JsonAST.JString
 import org.json4s._
 import org.json4s.jackson.JsonMethods._
@@ -31,6 +23,7 @@
 import akka.pattern.ask
 import fr.acinq.eclair.channel.Register.ListChannels
 import fr.acinq.eclair.channel.Router.CreatePayment
+import lightning.channel_desc
 
 /**
   * Created by PM on 25/01/2016.
@@ -85,25 +78,12 @@
               case JsonRPCBody(_, _, "list", _) =>
                 (register ? ListChannels).mapTo[Iterable[ActorRef]]
                   .flatMap(l => Future.sequence(l.map(c => c ? CMD_GETINFO)))
-<<<<<<< HEAD
               case JsonRPCBody(_, _, "network", _) =>
                 (router ? 'network).mapTo[Iterable[channel_desc]]
               case JsonRPCBody(_, _, "addhtlc", JInt(amount) :: JString(rhash) :: JString(nodeId) :: Nil) =>
                 (router ? CreatePayment(amount.toInt, BinaryData(rhash), BinaryData(nodeId))).mapTo[ActorRef]
               case JsonRPCBody(_, _, "genh", _) =>
                 (paymentHandler ? 'genh).mapTo[BinaryData]
-=======
-              case JsonRPCBody(_, _, "addhtlc", JInt(amount) :: JString(rhash) :: JInt(expiry) :: tail) =>
-                val nodeIds = tail.collect {
-                  case JString(nodeId) => nodeId
-                }
-                Boot.system.actorSelection(Register.actorPathToNodeId(nodeIds.head))
-                  .resolveOne(2 seconds)
-                  .map { channel =>
-                    channel ! CMD_ADD_HTLC(amount.toInt, BinaryData(rhash), locktime(Seconds(expiry.toInt)), nodeIds.drop(1))
-                    channel.toString()
-                  }
->>>>>>> bd59ef3b
               case JsonRPCBody(_, _, "sign", JString(channel) :: Nil) =>
                 sendCommand(channel, CMD_SIGN)
               case JsonRPCBody(_, _, "fulfillhtlc", JString(channel) :: JDouble(id) :: JString(r) :: Nil) =>
