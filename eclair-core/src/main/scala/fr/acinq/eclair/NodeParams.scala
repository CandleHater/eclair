--- conflicted
+++ resolved
@@ -88,27 +88,17 @@
 
     datadir.mkdirs()
 
-<<<<<<< HEAD
-    val seedPath = new File(datadir, "seed.dat")
-    val seed: BinaryData = seedPath.exists() match {
-      case true => Files.toByteArray(seedPath)
-      case false =>
-        val seed = randomKey.toBin
-        Files.write(seed, seedPath)
-        seed
-=======
     val seed: BinaryData = seed_opt match {
       case Some(s) => s
       case None =>
         val seedPath = new File(datadir, "seed.dat")
         seedPath.exists() match {
-          case true => Files.readAllBytes(seedPath.toPath)
+          case true => Files.toByteArray(seedPath)
           case false =>
             val seed = randomKey.toBin
-            Files.write(seedPath.toPath, seed)
+            Files.write(seed, seedPath)
             seed
         }
->>>>>>> 1b247ae6
     }
     val master = DeterministicWallet.generate(seed)
     val extendedPrivateKey = DeterministicWallet.derivePrivateKey(master, DeterministicWallet.hardened(46) :: DeterministicWallet.hardened(0) :: Nil)
@@ -179,14 +169,9 @@
       autoReconnect = config.getBoolean("auto-reconnect"),
       chainHash = chainHash,
       channelFlags = config.getInt("channel-flags").toByte,
-<<<<<<< HEAD
       channelExcludeDuration = FiniteDuration(config.getDuration("channel-exclude-duration", TimeUnit.SECONDS), TimeUnit.SECONDS),
-      watcherType = watcherType)
-=======
-      channelExcludeDuration = FiniteDuration(config.getDuration("channel-exclude-duration").getSeconds, TimeUnit.SECONDS),
       watcherType = watcherType,
-      paymentRequestExpiry = FiniteDuration(config.getDuration("payment-request-expiry").getSeconds, TimeUnit.SECONDS),
+      paymentRequestExpiry = FiniteDuration(config.getDuration("payment-request-expiry", TimeUnit.SECONDS), TimeUnit.SECONDS),
       maxPendingPaymentRequests = config.getInt("max-pending-payment-requests"))
->>>>>>> 1b247ae6
   }
 }