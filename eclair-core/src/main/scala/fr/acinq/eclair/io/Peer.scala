--- conflicted
+++ resolved
@@ -667,14 +667,8 @@
 
   def makeChannelParams(nodeParams: NodeParams, localPaymentBasepoint: PublicKey, isFunder: Boolean, fundingAmount: Satoshi): LocalParams = {
     // we make sure that funder and fundee key path end differently
-<<<<<<< HEAD
-    val last = DeterministicWallet.hardened(if (isFunder) 1 else 0)
-    val fundingKeyPath = DeterministicWallet.KeyPath(Seq(secureRandom.nextInt() & 0xFFFFFFFFL, secureRandom.nextInt() & 0xFFFFFFFFL, last))
+    val fundingKeyPath = nodeParams.keyManager.newFundingKeyPath(isFunder)
     makeChannelParams(nodeParams, localPaymentBasepoint, isFunder, fundingAmount, fundingKeyPath)
-=======
-    val fundingKeyPath = nodeParams.keyManager.newFundingKeyPath(isFunder)
-    makeChannelParams(nodeParams, defaultFinalScriptPubKey, isFunder, fundingAmount, fundingKeyPath)
->>>>>>> 320af437
   }
 
   def makeChannelParams(nodeParams: NodeParams, localPaymentBasepoint: PublicKey, isFunder: Boolean, fundingAmount: Satoshi, fundingKeyPath: DeterministicWallet.KeyPath): LocalParams = {
