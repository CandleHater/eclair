--- conflicted
+++ resolved
@@ -69,12 +69,7 @@
       }
 
     case fwd@ForwardShortId(shortChannelId, msg) =>
-<<<<<<< HEAD
-      log.info("forwarding to shortChannelId={} with known shortIds={}", shortChannelId, shortIds)
-      shortIds.get(shortChannelId).flatMap(channels.get(_)) match {
-=======
       shortIds.get(shortChannelId).flatMap(channels.get) match {
->>>>>>> 12f95ca8
         case Some(channel) => channel forward msg
         case None => sender ! Failure(ForwardShortIdFailure(fwd))
       }
