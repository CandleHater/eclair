--- conflicted
+++ resolved
@@ -29,12 +29,7 @@
 import fr.acinq.eclair.{CltvExpiry, CltvExpiryDelta, MilliSatoshi, NodeParams, ShortChannelId, UInt64}
 import scodec.bits.{BitVector, ByteVector}
 
-<<<<<<< HEAD
-import scala.concurrent.Await
-
-
-=======
->>>>>>> fbdb369e
+
 /**
  * Created by PM on 20/05/2016.
  */
