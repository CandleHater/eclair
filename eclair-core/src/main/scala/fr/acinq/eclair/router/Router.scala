/*
 * Copyright 2019 ACINQ SAS
 *
 * Licensed under the Apache License, Version 2.0 (the "License");
 * you may not use this file except in compliance with the License.
 * You may obtain a copy of the License at
 *
 *     http://www.apache.org/licenses/LICENSE-2.0
 *
 * Unless required by applicable law or agreed to in writing, software
 * distributed under the License is distributed on an "AS IS" BASIS,
 * WITHOUT WARRANTIES OR CONDITIONS OF ANY KIND, either express or implied.
 * See the License for the specific language governing permissions and
 * limitations under the License.
 */

package fr.acinq.eclair.router

import akka.Done
import akka.actor.{ActorRef, Props, Status}
import akka.event.Logging.MDC
import akka.event.LoggingAdapter
import fr.acinq.bitcoin.Crypto.PublicKey
import fr.acinq.bitcoin.Script.{pay2wsh, write}
import fr.acinq.bitcoin.{ByteVector32, ByteVector64, Satoshi}
import fr.acinq.eclair.Logs.LogCategory
import fr.acinq.eclair._
import fr.acinq.eclair.blockchain._
import fr.acinq.eclair.channel._
import fr.acinq.eclair.crypto.TransportHandler
import fr.acinq.eclair.io.Peer.{ChannelClosed, InvalidAnnouncement, InvalidSignature, PeerRoutingMessage}
import fr.acinq.eclair.payment.PaymentRequest.ExtraHop
import fr.acinq.eclair.router.Graph.GraphStructure.DirectedGraph.graphEdgeToHop
import fr.acinq.eclair.router.Graph.GraphStructure.{DirectedGraph, GraphEdge}
import fr.acinq.eclair.router.Graph.{RichWeight, RoutingHeuristics, WeightRatios}
import fr.acinq.eclair.transactions.Scripts
import fr.acinq.eclair.wire._
import kamon.Kamon
import kamon.context.Context
import scodec.bits.ByteVector
import shapeless.HNil

import scala.annotation.tailrec
import scala.collection.immutable.{Queue, SortedMap}
import scala.collection.{SortedSet, mutable}
import scala.compat.Platform
import scala.concurrent.duration._
import scala.concurrent.{ExecutionContext, Promise}
import scala.util.{Random, Try}

/**
 * Created by PM on 24/05/2016.
 */

case class RouterConf(randomizeRouteSelection: Boolean,
                      channelExcludeDuration: FiniteDuration,
                      routerBroadcastInterval: FiniteDuration,
                      networkStatsRefreshInterval: FiniteDuration,
                      requestNodeAnnouncements: Boolean,
                      encodingType: EncodingType,
                      channelRangeChunkSize: Int,
                      channelQueryChunkSize: Int,
                      searchMaxFeeBase: Satoshi,
                      searchMaxFeePct: Double,
                      searchMaxRouteLength: Int,
                      searchMaxCltv: CltvExpiryDelta,
                      searchHeuristicsEnabled: Boolean,
                      searchRatioCltv: Double,
                      searchRatioChannelAge: Double,
                      searchRatioChannelCapacity: Double)

// @formatter:off
case class ChannelDesc(shortChannelId: ShortChannelId, a: PublicKey, b: PublicKey)
case class PublicChannel(ann: ChannelAnnouncement, fundingTxid: ByteVector32, capacity: Satoshi, update_1_opt: Option[ChannelUpdate], update_2_opt: Option[ChannelUpdate]) {
  update_1_opt.foreach(u => assert(Announcements.isNode1(u.channelFlags)))
  update_2_opt.foreach(u => assert(!Announcements.isNode1(u.channelFlags)))

  def getNodeIdSameSideAs(u: ChannelUpdate): PublicKey = if (Announcements.isNode1(u.channelFlags)) ann.nodeId1 else ann.nodeId2

  def getChannelUpdateSameSideAs(u: ChannelUpdate): Option[ChannelUpdate] = if (Announcements.isNode1(u.channelFlags)) update_1_opt else update_2_opt

  def updateChannelUpdateSameSideAs(u: ChannelUpdate): PublicChannel = if (Announcements.isNode1(u.channelFlags)) copy(update_1_opt = Some(u)) else copy(update_2_opt = Some(u))
}
case class PrivateChannel(localNodeId: PublicKey, remoteNodeId: PublicKey, update_1_opt: Option[ChannelUpdate], update_2_opt: Option[ChannelUpdate]) {
  val (nodeId1, nodeId2) = if (Announcements.isNode1(localNodeId, remoteNodeId)) (localNodeId, remoteNodeId) else (remoteNodeId, localNodeId)

  def getNodeIdSameSideAs(u: ChannelUpdate): PublicKey = if (Announcements.isNode1(u.channelFlags)) nodeId1 else nodeId2

  def getChannelUpdateSameSideAs(u: ChannelUpdate): Option[ChannelUpdate] = if (Announcements.isNode1(u.channelFlags)) update_1_opt else update_2_opt

  def updateChannelUpdateSameSideAs(u: ChannelUpdate): PrivateChannel = if (Announcements.isNode1(u.channelFlags)) copy(update_1_opt = Some(u)) else copy(update_2_opt = Some(u))
}
// @formatter:on

case class AssistedChannel(extraHop: ExtraHop, nextNodeId: PublicKey, htlcMaximum: MilliSatoshi)

trait Hop {
  /** @return the id of the start node. */
  def nodeId: PublicKey

  /** @return the id of the end node. */
  def nextNodeId: PublicKey

  /**
   * @param amount amount to be forwarded.
   * @return total fee required by the current hop.
   */
  def fee(amount: MilliSatoshi): MilliSatoshi

  /** @return cltv delta required by the current hop. */
  def cltvExpiryDelta: CltvExpiryDelta
}

/**
 * A directed hop between two connected nodes using a specific channel.
 *
 * @param nodeId     id of the start node.
 * @param nextNodeId id of the end node.
 * @param lastUpdate last update of the channel used for the hop.
 */
case class ChannelHop(nodeId: PublicKey, nextNodeId: PublicKey, lastUpdate: ChannelUpdate) extends Hop {
  override lazy val cltvExpiryDelta = lastUpdate.cltvExpiryDelta

  override def fee(amount: MilliSatoshi): MilliSatoshi = nodeFee(lastUpdate.feeBaseMsat, lastUpdate.feeProportionalMillionths, amount)
}

/**
 * A directed hop between two trampoline nodes.
 * These nodes need not be connected and we don't need to know a route between them.
 * The start node will compute the route to the end node itself when it receives our payment.
 * TODO: @t-bast: once the NodeUpdate message is implemented, we should use that instead of inline cltv and fee.
 *
 * @param nodeId          id of the start node.
 * @param nextNodeId      id of the end node.
 * @param cltvExpiryDelta cltv expiry delta.
 * @param fee             total fee for that hop.
 */
case class NodeHop(nodeId: PublicKey, nextNodeId: PublicKey, cltvExpiryDelta: CltvExpiryDelta, fee: MilliSatoshi) extends Hop {
  override def fee(amount: MilliSatoshi): MilliSatoshi = fee
}

case class RouteParams(randomize: Boolean, maxFeeBase: MilliSatoshi, maxFeePct: Double, routeMaxLength: Int, routeMaxCltv: CltvExpiryDelta, ratios: Option[WeightRatios])

case class RouteRequest(source: PublicKey,
                        target: PublicKey,
                        amount: MilliSatoshi,
                        assistedRoutes: Seq[Seq[ExtraHop]] = Nil,
                        ignoreNodes: Set[PublicKey] = Set.empty,
                        ignoreChannels: Set[ChannelDesc] = Set.empty,
                        routeParams: Option[RouteParams] = None)

case class FinalizeRoute(hops: Seq[PublicKey])

case class RouteResponse(hops: Seq[ChannelHop], ignoreNodes: Set[PublicKey], ignoreChannels: Set[ChannelDesc], allowEmpty: Boolean = false) {
  require(allowEmpty || hops.nonEmpty, "route cannot be empty")
}

// @formatter:off
/** This is used when we get a TemporaryChannelFailure, to give time for the channel to recover (note that exclusions are directed) */
case class ExcludeChannel(desc: ChannelDesc)
case class LiftChannelExclusion(desc: ChannelDesc)
// @formatter:on

case class SendChannelQuery(remoteNodeId: PublicKey, to: ActorRef, flags_opt: Option[QueryChannelRangeTlv])

case object GetNetworkStats

case class GetNetworkStatsResponse(stats: Option[NetworkStats])

case object GetRoutingState

case class RoutingState(channels: Iterable[PublicChannel], nodes: Iterable[NodeAnnouncement])

case class Stash(updates: Map[ChannelUpdate, Set[ActorRef]], nodes: Map[NodeAnnouncement, Set[ActorRef]])

case class Rebroadcast(channels: Map[ChannelAnnouncement, Set[ActorRef]], updates: Map[ChannelUpdate, Set[ActorRef]], nodes: Map[NodeAnnouncement, Set[ActorRef]])

case class ShortChannelIdAndFlag(shortChannelId: ShortChannelId, flag: Long)

case class Sync(pending: List[RoutingMessage], total: Int)

case class Data(nodes: Map[PublicKey, NodeAnnouncement],
                channels: SortedMap[ShortChannelId, PublicChannel],
                stats: Option[NetworkStats],
                stash: Stash,
                awaiting: Map[ChannelAnnouncement, Seq[ActorRef]], // note: this is a seq because we want to preserve order: first actor is the one who we need to send a tcp-ack when validation is done
                privateChannels: Map[ShortChannelId, PrivateChannel], // short_channel_id -> node_id
                excludedChannels: Set[ChannelDesc], // those channels are temporarily excluded from route calculation, because their node returned a TemporaryChannelFailure
                graph: DirectedGraph,
                sync: Map[PublicKey, Sync] // keep tracks of channel range queries sent to each peer. If there is an entry in the map, it means that there is an ongoing query
                // for which we have not yet received an 'end' message
               )

// @formatter:off
sealed trait State
case object NORMAL extends State

case object TickBroadcast
case object TickPruneStaleChannels
case object TickComputeNetworkStats
// @formatter:on

class Router(val nodeParams: NodeParams, watcher: ActorRef, initialized: Option[Promise[Done]] = None) extends FSMDiagnosticActorLogging[State, Data] {

  import Router._

  import ExecutionContext.Implicits.global

  // we pass these to helpers classes so that they have the logging context
  implicit def implicitLog: LoggingAdapter = log

  context.system.eventStream.subscribe(self, classOf[LocalChannelUpdate])
  context.system.eventStream.subscribe(self, classOf[LocalChannelDown])

  setTimer(TickBroadcast.toString, TickBroadcast, nodeParams.routerConf.routerBroadcastInterval, repeat = true)
  setTimer(TickPruneStaleChannels.toString, TickPruneStaleChannels, 1 hour, repeat = true)
  setTimer(TickComputeNetworkStats.toString, TickComputeNetworkStats, nodeParams.routerConf.networkStatsRefreshInterval, repeat = true)

  val defaultRouteParams = getDefaultRouteParams(nodeParams.routerConf)

  val db = nodeParams.db.network

  {
    log.info("loading network announcements from db...")
    // On Android, we discard the node announcements
    val channels = db.listChannels()
    log.info("loaded from db: channels={}", channels.size)
    val initChannels = channels
    // this will be used to calculate routes
    val graph = DirectedGraph.makeGraph(initChannels)

    // On Android we don't watch the funding tx outputs of public channels

    log.info(s"computing network stats...")
    val stats = NetworkStats.computeStats(initChannels.values)

    log.info(s"initialization completed, ready to process messages")
    Try(initialized.map(_.success(Done)))
    startWith(NORMAL, Data(Map.empty, initChannels, None, Stash(Map.empty, Map.empty), awaiting = Map.empty, privateChannels = Map.empty, excludedChannels = Set.empty, graph, sync = Map.empty))
  }

  when(NORMAL) {
    case Event(LocalChannelUpdate(_, _, shortChannelId, remoteNodeId, channelAnnouncement_opt, u, _), d: Data) =>
      d.channels.get(shortChannelId) match {
        case Some(_) =>
          // channel has already been announced and router knows about it, we can process the channel_update
          stay using handle(u, self, d)
        case None =>
          channelAnnouncement_opt match {
            case Some(c) if d.awaiting.contains(c) =>
              // channel is currently being verified, we can process the channel_update right away (it will be stashed)
              stay using handle(u, self, d)
            case Some(c) =>
              // channel wasn't announced but here is the announcement, we will process it *before* the channel_update
              watcher ! ValidateRequest(c)
              val d1 = d.copy(awaiting = d.awaiting + (c -> Nil)) // no origin
              // On android we don't track pruned channels in our db
              stay using handle(u, self, d1)
            case None if d.privateChannels.contains(shortChannelId) =>
              // channel isn't announced but we already know about it, we can process the channel_update
              stay using handle(u, self, d)
            case None =>
              // channel isn't announced and we never heard of it (maybe it is a private channel or maybe it is a public channel that doesn't yet have 6 confirmations)
              // let's create a corresponding private channel and process the channel_update
              log.info("adding unannounced local channel to remote={} shortChannelId={}", remoteNodeId, shortChannelId)
              stay using handle(u, self, d.copy(privateChannels = d.privateChannels + (shortChannelId -> PrivateChannel(nodeParams.nodeId, remoteNodeId, None, None))))
          }
      }

    case Event(LocalChannelDown(_, channelId, shortChannelId, remoteNodeId), d: Data) =>
      // a local channel has permanently gone down
      if (d.channels.contains(shortChannelId)) {
        // the channel was public, we will receive (or have already received) a WatchEventSpentBasic event, that will trigger a clean up of the channel
        // so let's not do anything here
        stay
      } else if (d.privateChannels.contains(shortChannelId)) {
        // the channel was private or public-but-not-yet-announced, let's do the clean up
        log.debug("removing private local channel and channel_update for channelId={} shortChannelId={}", channelId, shortChannelId)
        val desc1 = ChannelDesc(shortChannelId, nodeParams.nodeId, remoteNodeId)
        val desc2 = ChannelDesc(shortChannelId, remoteNodeId, nodeParams.nodeId)
        // we remove the corresponding updates from the graph
        val graph1 = d.graph
          .removeEdge(desc1)
          .removeEdge(desc2)
        // and we remove the channel and channel_update from our state
        stay using d.copy(privateChannels = d.privateChannels - shortChannelId, graph = graph1)
      } else {
        stay
      }

    case Event(SyncProgress(progress), d: Data) =>
      if (d.stats.isEmpty && progress == 1.0 && d.channels.nonEmpty) {
        log.info("initial routing sync done: computing network statistics")
        self ! TickComputeNetworkStats
      }
      stay

    case Event(GetRoutingState, d: Data) =>
      stay // ignored on Android

    case Event(GetNetworkStats, d: Data) =>
      sender ! GetNetworkStatsResponse(d.stats)
      stay

    case Event(WatchEventSpentBasic(BITCOIN_FUNDING_EXTERNAL_CHANNEL_SPENT(shortChannelId)), d) if d.channels.contains(shortChannelId) =>
      val lostChannel = d.channels(shortChannelId).ann
      log.info("funding tx of channelId={} has been spent", shortChannelId)
      // we need to remove nodes that aren't tied to any channels anymore
      val channels1 = d.channels - lostChannel.shortChannelId
      val lostNodes = Seq(lostChannel.nodeId1, lostChannel.nodeId2).filterNot(nodeId => hasChannels(nodeId, channels1.values))
      // let's clean the db and send the events
      log.info("pruning shortChannelId={} (spent)", shortChannelId)
      db.removeChannel(shortChannelId) // NB: this also removes channel updates
      // we also need to remove updates from the graph
      val graph1 = d.graph
        .removeEdge(ChannelDesc(lostChannel.shortChannelId, lostChannel.nodeId1, lostChannel.nodeId2))
        .removeEdge(ChannelDesc(lostChannel.shortChannelId, lostChannel.nodeId2, lostChannel.nodeId1))

      context.system.eventStream.publish(ChannelLost(shortChannelId))
      lostNodes.foreach {
        nodeId =>
          log.info("pruning nodeId={} (spent)", nodeId)
          db.removeNode(nodeId)
          context.system.eventStream.publish(NodeLost(nodeId))
      }
      stay using d.copy(nodes = d.nodes -- lostNodes, channels = d.channels - shortChannelId, graph = graph1)

    case Event(TickBroadcast, d) =>
      // On Android we don't rebroadcast announcements
      stay

    case Event(TickComputeNetworkStats, d) =>
      stay

    case Event(TickPruneStaleChannels, d) =>
      // first we select channels that we will prune
      val staleChannels = getStaleChannels(d.channels.values, nodeParams.currentBlockHeight)
      val staleChannelIds = staleChannels.map(_.ann.shortChannelId)
      val channels1 = d.channels -- staleChannelIds

      // let's clean the db and send the events
      db.removeChannels(staleChannelIds) // NB: this also removes channel updates
      // On Android we don't track pruned channels in our db
      staleChannelIds.foreach { shortChannelId =>
        log.info("pruning shortChannelId={} (stale)", shortChannelId)
        context.system.eventStream.publish(ChannelLost(shortChannelId))
      }

      val staleChannelsToRemove = new mutable.MutableList[ChannelDesc]
      staleChannels.foreach(ca => {
        staleChannelsToRemove += ChannelDesc(ca.ann.shortChannelId, ca.ann.nodeId1, ca.ann.nodeId2)
        staleChannelsToRemove += ChannelDesc(ca.ann.shortChannelId, ca.ann.nodeId2, ca.ann.nodeId1)
      })

      val graph1 = d.graph.removeEdges(staleChannelsToRemove)
      stay using d.copy(channels = channels1, graph = graph1)

    case Event(ExcludeChannel(desc@ChannelDesc(shortChannelId, nodeId, _)), d) =>
      val banDuration = nodeParams.routerConf.channelExcludeDuration
      log.info("excluding shortChannelId={} from nodeId={} for duration={}", shortChannelId, nodeId, banDuration)
      context.system.scheduler.scheduleOnce(banDuration, self, LiftChannelExclusion(desc))
      stay using d.copy(excludedChannels = d.excludedChannels + desc)

    case Event(LiftChannelExclusion(desc@ChannelDesc(shortChannelId, nodeId, _)), d) =>
      log.info("reinstating shortChannelId={} from nodeId={}", shortChannelId, nodeId)
      stay using d.copy(excludedChannels = d.excludedChannels - desc)

    case Event('nodes, d) =>
      sender ! d.nodes.values
      stay

    case Event('channels, d) =>
      sender ! d.channels.values.map(_.ann)
      stay

    case Event('channelsMap, d) =>
      sender ! d.channels
      stay

    case Event('updates, d) =>
      val updates: Iterable[ChannelUpdate] = d.channels.values.flatMap(d => d.update_1_opt ++ d.update_2_opt) ++ d.privateChannels.values.flatMap(d => d.update_1_opt ++ d.update_2_opt)
      sender ! updates
      stay

    case Event('data, d) =>
      sender ! d
      stay

    case Event(FinalizeRoute(partialHops), d) =>
      // split into sublists [(a,b),(b,c), ...] then get the edges between each of those pairs
      partialHops.sliding(2).map { case List(v1, v2) => d.graph.getEdgesBetween(v1, v2) }.toList match {
        case edges if edges.nonEmpty && edges.forall(_.nonEmpty) =>
          val selectedEdges = edges.map(_.maxBy(_.update.htlcMaximumMsat.getOrElse(0 msat))) // select the largest edge
          val hops = selectedEdges.map(d => ChannelHop(d.desc.a, d.desc.b, d.update))
          sender ! RouteResponse(hops, Set.empty, Set.empty)
        case _ => // some nodes in the supplied route aren't connected in our graph
          sender ! Status.Failure(new IllegalArgumentException("Not all the nodes in the supplied route are connected with public channels"))
      }
      stay

    case Event(RouteRequest(start, end, amount, assistedRoutes, ignoreNodes, ignoreChannels, params_opt), d) =>
      // we convert extra routing info provided in the payment request to fake channel_update
      // it takes precedence over all other channel_updates we know
      val assistedChannels: Map[ShortChannelId, AssistedChannel] = assistedRoutes.flatMap(toAssistedChannels(_, end, amount)).toMap
      val extraEdges = assistedChannels.values.map(ac => GraphEdge(ChannelDesc(ac.extraHop.shortChannelId, ac.extraHop.nodeId, ac.nextNodeId), toFakeUpdate(ac.extraHop, ac.htlcMaximum))).toSet
      val ignoredEdges = ignoreChannels ++ d.excludedChannels
      val params = params_opt.getOrElse(defaultRouteParams)
      val routesToFind = if (params.randomize) DEFAULT_ROUTES_COUNT else 1

      log.info(s"finding a route $start->$end with assistedChannels={} ignoreNodes={} ignoreChannels={} excludedChannels={}", assistedChannels.keys.mkString(","), ignoreNodes.map(_.value).mkString(","), ignoreChannels.mkString(","), d.excludedChannels.mkString(","))
      log.info(s"finding a route with randomize={} params={}", routesToFind > 1, params)
      findRoute(d.graph, start, end, amount, numRoutes = routesToFind, extraEdges = extraEdges, ignoredEdges = ignoredEdges, ignoredVertices = ignoreNodes, routeParams = params, nodeParams.currentBlockHeight)
        .map(r => sender ! RouteResponse(r, ignoreNodes, ignoreChannels))
        .recover { case t => sender ! Status.Failure(t) }
      stay

    case Event(SendChannelQuery(remoteNodeId, remote, flags_opt), d) =>
      // ask for everything
      // we currently send only one query_channel_range message per peer, when we just (re)connected to it, so we don't
      // have to worry about sending a new query_channel_range when another query is still in progress
      val query = QueryChannelRange(nodeParams.chainHash, firstBlockNum = 0L, numberOfBlocks = Int.MaxValue.toLong, TlvStream(flags_opt.toList))
      log.info("sending query_channel_range={}", query)
      remote ! query

      // we also set a pass-all filter for now (we can update it later) for the future gossip messages, by setting
      // the first_timestamp field to the current date/time and timestamp_range to the maximum value
      // NB: we can't just set firstTimestamp to 0, because in that case peer would send us all past messages matching
      // that (i.e. the whole routing table)
      val filter = GossipTimestampFilter(nodeParams.chainHash, firstTimestamp = Platform.currentTime.milliseconds.toSeconds, timestampRange = Int.MaxValue)
      remote ! filter

      // clean our sync state for this peer: we receive a SendChannelQuery just when we connect/reconnect to a peer and
      // will start a new complete sync process
      stay using d.copy(sync = d.sync - remoteNodeId)

    // Warning: order matters here, this must be the first match for HasChainHash messages !
    case Event(PeerRoutingMessage(_, _, routingMessage: HasChainHash), _) if routingMessage.chainHash != nodeParams.chainHash =>
      sender ! TransportHandler.ReadAck(routingMessage)
      log.warning("message {} for wrong chain {}, we're on {}", routingMessage, routingMessage.chainHash, nodeParams.chainHash)
      stay

    case Event(u: ChannelUpdate, d: Data) =>
      // it was sent by us (e.g. the payment lifecycle); routing messages that are sent by our peers are now wrapped in a PeerRoutingMessage
      log.debug("received channel update from {}", sender)
      stay using handle(u, sender, d)

    case Event(PeerRoutingMessage(transport, remoteNodeId, u: ChannelUpdate), d) =>
      sender ! TransportHandler.ReadAck(u)
      log.debug("received channel update for shortChannelId={}", u.shortChannelId)
      stay using handle(u, sender, d, remoteNodeId_opt = Some(remoteNodeId), transport_opt = Some(transport))

    case Event(PeerRoutingMessage(_, _, c: ChannelAnnouncement), d) =>
      log.debug("received channel announcement for shortChannelId={} nodeId1={} nodeId2={}", c.shortChannelId, c.nodeId1, c.nodeId2)
      if (d.channels.contains(c.shortChannelId)) {
        sender ! TransportHandler.ReadAck(c)
        log.debug("ignoring {} (duplicate)", c)
        stay
      } else if (d.awaiting.contains(c)) {
        sender ! TransportHandler.ReadAck(c)
        log.debug("ignoring {} (being verified)", c)
        // adding the sender to the list of origins so that we don't send back the same announcement to this peer later
        val origins = d.awaiting(c) :+ sender
        stay using d.copy(awaiting = d.awaiting + (c -> origins))
      } else if (!Announcements.checkSigs(c)) {
        // On Android we don't track pruned channels in our db
        sender ! TransportHandler.ReadAck(c)
        log.warning("bad signature for announcement {}", c)
        sender ! InvalidSignature(c)
        stay
      } else {
        // On Android, after checking the sig we remove as much data as possible to reduce RAM consumption
        val c1 = c.copy(
          nodeSignature1 = null,
          nodeSignature2 = null,
          bitcoinSignature1 = null,
          bitcoinSignature2 = null,
          features = null,
          chainHash = null,
          bitcoinKey1 = null,
          bitcoinKey2 = null)
        sender ! TransportHandler.ReadAck(c)
        // On Android, we don't validate announcements for now, it means that neither awaiting nor stashed announcements are used
        db.addChannel(c1, ByteVector32.Zeroes, Satoshi(0))
        stay using d.copy(
          channels = d.channels + (c1.shortChannelId -> PublicChannel(c1, ByteVector32.Zeroes, Satoshi(0), None, None)),
          privateChannels = d.privateChannels - c1.shortChannelId // we remove fake announcements that we may have made before)
        )
      }

    case Event(n: NodeAnnouncement, d: Data) =>
      // it was sent by us, routing messages that are sent by  our peers are now wrapped in a PeerRoutingMessage
      stay // we just ignore node_announcements on Android

    case Event(PeerRoutingMessage(_, _, n: NodeAnnouncement), d: Data) =>
      sender ! TransportHandler.ReadAck(n)
      stay // we just ignore node_announcements on Android

    case Event(PeerRoutingMessage(transport, remoteNodeId, routingMessage@QueryChannelRange(chainHash, firstBlockNum, numberOfBlocks, extendedQueryFlags_opt)), d) =>
      sender ! TransportHandler.ReadAck(routingMessage)
<<<<<<< HEAD
      // On Android we ignore queries
      stay
=======
      Kamon.runWithContextEntry(remoteNodeIdKey, remoteNodeId.toString) {
        Kamon.runWithSpan(Kamon.spanBuilder("query-channel-range").start(), finishSpan = true) {
          log.info("received query_channel_range with firstBlockNum={} numberOfBlocks={} extendedQueryFlags_opt={}", firstBlockNum, numberOfBlocks, extendedQueryFlags_opt)
          // keep channel ids that are in [firstBlockNum, firstBlockNum + numberOfBlocks]
          val shortChannelIds: SortedSet[ShortChannelId] = d.channels.keySet.filter(keep(firstBlockNum, numberOfBlocks, _))
          log.info("replying with {} items for range=({}, {})", shortChannelIds.size, firstBlockNum, numberOfBlocks)
          val chunks = Kamon.runWithSpan(Kamon.spanBuilder("split-channel-ids").start(), finishSpan = true) {
            split(shortChannelIds, firstBlockNum, numberOfBlocks, nodeParams.routerConf.channelRangeChunkSize)
          }

          Kamon.runWithSpan(Kamon.spanBuilder("compute-timestamps-checksums").start(), finishSpan = true) {
            chunks.foreach { chunk =>
              val (timestamps, checksums) = routingMessage.queryFlags_opt match {
                case Some(extension) if extension.wantChecksums | extension.wantTimestamps =>
                  // we always compute timestamps and checksums even if we don't need both, overhead is negligible
                  val (timestamps, checksums) = chunk.shortChannelIds.map(getChannelDigestInfo(d.channels)).unzip
                  val encodedTimestamps = if (extension.wantTimestamps) Some(ReplyChannelRangeTlv.EncodedTimestamps(nodeParams.routerConf.encodingType, timestamps)) else None
                  val encodedChecksums = if (extension.wantChecksums) Some(ReplyChannelRangeTlv.EncodedChecksums(checksums)) else None
                  (encodedTimestamps, encodedChecksums)
                case _ => (None, None)
              }
              transport ! ReplyChannelRange(chainHash, chunk.firstBlock, chunk.numBlocks,
                complete = 1,
                shortChannelIds = EncodedShortChannelIds(nodeParams.routerConf.encodingType, chunk.shortChannelIds),
                timestamps = timestamps,
                checksums = checksums)
            }
          }
          stay
        }
      }
>>>>>>> 90a1ee6a

    case Event(PeerRoutingMessage(transport, remoteNodeId, routingMessage@ReplyChannelRange(chainHash, _, _, _, shortChannelIds, _)), d) =>
      sender ! TransportHandler.ReadAck(routingMessage)

      Kamon.runWithContextEntry(remoteNodeIdKey, remoteNodeId.toString) {
        Kamon.runWithSpan(Kamon.spanBuilder("reply-channel-range").start(), finishSpan = true) {

          @tailrec
          def loop(ids: List[ShortChannelId], timestamps: List[ReplyChannelRangeTlv.Timestamps], checksums: List[ReplyChannelRangeTlv.Checksums], acc: List[ShortChannelIdAndFlag] = List.empty[ShortChannelIdAndFlag]): List[ShortChannelIdAndFlag] = {
            ids match {
              case Nil => acc.reverse
              case head :: tail =>
                val flag = computeFlag(d.channels)(head, timestamps.headOption, checksums.headOption, nodeParams.routerConf.requestNodeAnnouncements)
                // 0 means nothing to query, just don't include it
                val acc1 = if (flag != 0) ShortChannelIdAndFlag(head, flag) :: acc else acc
                loop(tail, timestamps.drop(1), checksums.drop(1), acc1)
            }
          }

          val timestamps_opt = routingMessage.timestamps_opt.map(_.timestamps).getOrElse(List.empty[ReplyChannelRangeTlv.Timestamps])
          val checksums_opt = routingMessage.checksums_opt.map(_.checksums).getOrElse(List.empty[ReplyChannelRangeTlv.Checksums])

          val shortChannelIdAndFlags = Kamon.runWithSpan(Kamon.spanBuilder("compute-flags").start(), finishSpan = true) {
            loop(shortChannelIds.array, timestamps_opt, checksums_opt)
          }

          val (channelCount, updatesCount) = shortChannelIdAndFlags.foldLeft((0, 0)) {
            case ((c, u), ShortChannelIdAndFlag(_, flag)) =>
              val c1 = c + (if (QueryShortChannelIdsTlv.QueryFlagType.includeChannelAnnouncement(flag)) 1 else 0)
              val u1 = u + (if (QueryShortChannelIdsTlv.QueryFlagType.includeUpdate1(flag)) 1 else 0) + (if (QueryShortChannelIdsTlv.QueryFlagType.includeUpdate2(flag)) 1 else 0)
              (c1, u1)
          }
          log.info(s"received reply_channel_range with {} channels, we're missing {} channel announcements and {} updates, format={}", shortChannelIds.array.size, channelCount, updatesCount, shortChannelIds.encoding)
          // we update our sync data to this node (there may be multiple channel range responses and we can only query one set of ids at a time)
          val replies = shortChannelIdAndFlags
            .grouped(nodeParams.routerConf.channelQueryChunkSize)
            .map(chunk => QueryShortChannelIds(chainHash,
              shortChannelIds = EncodedShortChannelIds(shortChannelIds.encoding, chunk.map(_.shortChannelId)),
              if (routingMessage.timestamps_opt.isDefined || routingMessage.checksums_opt.isDefined)
                TlvStream(QueryShortChannelIdsTlv.EncodedQueryFlags(shortChannelIds.encoding, chunk.map(_.flag)))
              else
                TlvStream.empty
            ))
            .toList
          val (sync1, replynow_opt) = addToSync(d.sync, remoteNodeId, replies)
          // we only send a reply right away if there were no pending requests
          replynow_opt.foreach(transport ! _)
          val progress = syncProgress(sync1)
          context.system.eventStream.publish(progress)
          self ! progress
          stay using d.copy(sync = sync1)
        }
      }

    case Event(PeerRoutingMessage(transport, remoteNodeId, routingMessage@QueryShortChannelIds(chainHash, shortChannelIds, _)), d) =>
      sender ! TransportHandler.ReadAck(routingMessage)
      // On Android we ignore queries
      stay

    case Event(PeerRoutingMessage(transport, remoteNodeId, routingMessage: ReplyShortChannelIdsEnd), d) =>
      sender ! TransportHandler.ReadAck(routingMessage)
      // have we more channels to ask this peer?
      val sync1 = d.sync.get(remoteNodeId) match {
        case Some(sync) =>
          sync.pending match {
            case nextRequest +: rest =>
              log.info(s"asking for the next slice of short_channel_ids (remaining=${sync.pending.size}/${sync.total})")
              transport ! nextRequest
              d.sync + (remoteNodeId -> sync.copy(pending = rest))
            case Nil =>
              // we received reply_short_channel_ids_end for our last query and have not sent another one, we can now remove
              // the remote peer from our map
              log.info(s"sync complete (total=${sync.total})")
              d.sync - remoteNodeId
          }
        case _ => d.sync
      }
      val progress = syncProgress(sync1)
      context.system.eventStream.publish(progress)
      self ! progress
      stay using d.copy(sync = sync1)

  }

  initialize()

  def handle(n: NodeAnnouncement, origin: ActorRef, d: Data): Data =
    if (d.stash.nodes.contains(n)) {
      log.debug("ignoring {} (already stashed)", n)
      val origins = d.stash.nodes(n) + origin
      d.copy(stash = d.stash.copy(nodes = d.stash.nodes + (n -> origins)))
    } else if (d.nodes.contains(n.nodeId) && d.nodes(n.nodeId).timestamp >= n.timestamp) {
      log.debug("ignoring {} (duplicate)", n)
      d
    } else if (!Announcements.checkSig(n)) {
      log.warning("bad signature for {}", n)
      origin ! InvalidSignature(n)
      d
    } else if (d.nodes.contains(n.nodeId)) {
      log.debug("updated node nodeId={}", n.nodeId)
      context.system.eventStream.publish(NodeUpdated(n))
      db.updateNode(n)
      d.copy(nodes = d.nodes + (n.nodeId -> n))
    } else if (d.channels.values.exists(c => isRelatedTo(c.ann, n.nodeId))) {
      log.debug("added node nodeId={}", n.nodeId)
      context.system.eventStream.publish(NodesDiscovered(n :: Nil))
      db.addNode(n)
      d.copy(nodes = d.nodes + (n.nodeId -> n))
    } else if (d.awaiting.keys.exists(c => isRelatedTo(c, n.nodeId))) {
      log.debug("stashing {}", n)
      d.copy(stash = d.stash.copy(nodes = d.stash.nodes + (n -> Set(origin))))
    } else {
      log.debug("ignoring {} (no related channel found)", n)
      // there may be a record if we have just restarted
      db.removeNode(n.nodeId)
      d
    }

  def handle(uOriginal: ChannelUpdate, origin: ActorRef, d: Data, remoteNodeId_opt: Option[PublicKey] = None, transport_opt: Option[ActorRef] = None): Data = {
    // On Android, after checking the sig we remove as much data as possible to reduce RAM consumption
    require(uOriginal.chainHash == nodeParams.chainHash, s"invalid chainhash for $uOriginal, we're on ${nodeParams.chainHash}")
    // instead of keeping a copy of chainhash in each channel_update we now have a reference to then same object
    val u = uOriginal.copy(signature = null, chainHash = nodeParams.chainHash)
    if (d.channels.contains(u.shortChannelId)) {
      // related channel is already known (note: this means no related channel_update is in the stash)
      val publicChannel = true
      val pc = d.channels(u.shortChannelId)
      val desc = getDesc(u, pc.ann)
      if (isStale(u)) {
        log.debug("ignoring {} (stale)", u)
        d
      } else if (pc.getChannelUpdateSameSideAs(u).exists(_.timestamp >= u.timestamp)) {
        log.debug("ignoring {} (duplicate)", u)
        d
      } else if (!Announcements.checkSig(uOriginal, pc.getNodeIdSameSideAs(u))) {
        log.warning("bad signature for announcement shortChannelId={} {}", u.shortChannelId, u)
        origin ! InvalidSignature(u)
        d
      } else if (pc.getChannelUpdateSameSideAs(u).isDefined) {
        log.debug("updated channel_update for shortChannelId={} public={} flags={} {}", u.shortChannelId, publicChannel, u.channelFlags, u)
        context.system.eventStream.publish(ChannelUpdatesReceived(u :: Nil))
        db.updateChannel(u)
        // update the graph
        val graph1 = Announcements.isEnabled(u.channelFlags) match {
          case true => d.graph.removeEdge(desc).addEdge(desc, u)
          case false => d.graph.removeEdge(desc) // if the channel is now disabled, we remove it from the graph
        }
        d.copy(channels = d.channels + (u.shortChannelId -> pc.updateChannelUpdateSameSideAs(u)), graph = graph1)
      } else {
        log.debug("added channel_update for shortChannelId={} public={} flags={} {}", u.shortChannelId, publicChannel, u.channelFlags, u)
        context.system.eventStream.publish(ChannelUpdatesReceived(u :: Nil))
        db.updateChannel(u)
        // we also need to update the graph
        val graph1 = d.graph.addEdge(desc, u)
        d.copy(channels = d.channels + (u.shortChannelId -> pc.updateChannelUpdateSameSideAs(u)), privateChannels = d.privateChannels - u.shortChannelId, graph = graph1)
      }
    } else if (d.awaiting.keys.exists(c => c.shortChannelId == u.shortChannelId)) {
      // channel is currently being validated
      if (d.stash.updates.contains(u)) {
        log.debug("ignoring {} (already stashed)", u)
        val origins = d.stash.updates(u) + origin
        d.copy(stash = d.stash.copy(updates = d.stash.updates + (u -> origins)))
      } else {
        log.debug("stashing {}", u)
        d.copy(stash = d.stash.copy(updates = d.stash.updates + (u -> Set(origin))))
      }
    } else if (d.privateChannels.contains(u.shortChannelId)) {
      val publicChannel = false
      val pc = d.privateChannels(u.shortChannelId)
      val desc = if (Announcements.isNode1(u.channelFlags)) ChannelDesc(u.shortChannelId, pc.nodeId1, pc.nodeId2) else ChannelDesc(u.shortChannelId, pc.nodeId2, pc.nodeId1)
      if (isStale(u)) {
        log.debug("ignoring {} (stale)", u)
        d
      } else if (pc.getChannelUpdateSameSideAs(u).exists(_.timestamp >= u.timestamp)) {
        log.debug("ignoring {} (already know same or newer)", u)
        d
      } else if (!Announcements.checkSig(u, desc.a)) {
        log.warning("bad signature for announcement shortChannelId={} {}", u.shortChannelId, u)
        origin ! InvalidSignature(u)
        d
      } else if (pc.getChannelUpdateSameSideAs(u).isDefined) {
        log.debug("updated channel_update for shortChannelId={} public={} flags={} {}", u.shortChannelId, publicChannel, u.channelFlags, u)
        context.system.eventStream.publish(ChannelUpdatesReceived(u :: Nil))
        // we also need to update the graph
        val graph1 = d.graph.removeEdge(desc).addEdge(desc, u)
        d.copy(privateChannels = d.privateChannels + (u.shortChannelId -> pc.updateChannelUpdateSameSideAs(u)), graph = graph1)
      } else {
        log.debug("added channel_update for shortChannelId={} public={} flags={} {}", u.shortChannelId, publicChannel, u.channelFlags, u)
        context.system.eventStream.publish(ChannelUpdatesReceived(u :: Nil))
        // we also need to update the graph
        val graph1 = d.graph.addEdge(desc, u)
        d.copy(privateChannels = d.privateChannels + (u.shortChannelId -> pc.updateChannelUpdateSameSideAs(u)), graph = graph1)
      }
    } else {
      // On android we don't track pruned channels in our db
      log.debug("ignoring announcement {} (unknown channel)", u)
      d
    }
  }

  override def mdc(currentMessage: Any): MDC = {
    val category_opt = LogCategory(currentMessage)
    currentMessage match {
      case SendChannelQuery(remoteNodeId, _, _) => Logs.mdc(category_opt, remoteNodeId_opt = Some(remoteNodeId))
      case PeerRoutingMessage(_, remoteNodeId, _) => Logs.mdc(category_opt, remoteNodeId_opt = Some(remoteNodeId))
      case LocalChannelUpdate(_, _, _, remoteNodeId, _, _, _) => Logs.mdc(category_opt, remoteNodeId_opt = Some(remoteNodeId))
      case _ => Logs.mdc(category_opt)
    }
  }
}

object Router {

  val shortChannelIdKey = Context.key[ShortChannelId]("shortChannelId", ShortChannelId(0))
  val remoteNodeIdKey = Context.key[String]("remoteNodeId", "unknown")

  // maximum number of ids we can keep in a single chunk and still have an encoded reply that is smaller than 65Kb
  // please note that:
  // - this is based on the worst case scenario where peer want timestamps and checksums and the reply is not compressed
  // - the maximum number of public channels in a single block so far is less than 300, and the maximum number of tx per block
  // almost never exceeds 2800 so this is not a real limitation yet
  val MAXIMUM_CHUNK_SIZE = 3200

  def props(nodeParams: NodeParams, watcher: ActorRef, initialized: Option[Promise[Done]] = None) = Props(new Router(nodeParams, watcher, initialized))

  def toFakeUpdate(extraHop: ExtraHop, htlcMaximum: MilliSatoshi): ChannelUpdate = {
    // the `direction` bit in flags will not be accurate but it doesn't matter because it is not used
    // what matters is that the `disable` bit is 0 so that this update doesn't get filtered out
    ChannelUpdate(signature = ByteVector64.Zeroes, chainHash = ByteVector32.Zeroes, extraHop.shortChannelId, Platform.currentTime.milliseconds.toSeconds, messageFlags = 1, channelFlags = 0, extraHop.cltvExpiryDelta, htlcMinimumMsat = 0 msat, extraHop.feeBase, extraHop.feeProportionalMillionths, Some(htlcMaximum))
  }

  def toAssistedChannels(extraRoute: Seq[ExtraHop], targetNodeId: PublicKey, amount: MilliSatoshi): Map[ShortChannelId, AssistedChannel] = {
    // BOLT 11: "For each entry, the pubkey is the node ID of the start of the channel", and the last node is the destination
    // The invoice doesn't explicitly specify the channel's htlcMaximumMsat, but we can safely assume that the channel
    // should be able to route the payment, so we'll compute an htlcMaximumMsat accordingly.
    // We could also get the channel capacity from the blockchain (since we have the shortChannelId) but that's more expensive.
    // We also need to make sure the channel isn't excluded by our heuristics.
    val lastChannelCapacity = amount.max(RoutingHeuristics.CAPACITY_CHANNEL_LOW)
    val nextNodeIds = extraRoute.map(_.nodeId).drop(1) :+ targetNodeId
    extraRoute.zip(nextNodeIds).reverse.foldLeft((lastChannelCapacity, Map.empty[ShortChannelId, AssistedChannel])) {
      case ((amount, acs), (extraHop: ExtraHop, nextNodeId)) =>
        val nextAmount = amount + nodeFee(extraHop.feeBase, extraHop.feeProportionalMillionths, amount)
        (nextAmount, acs + (extraHop.shortChannelId -> AssistedChannel(extraHop, nextNodeId, nextAmount)))
    }._2
  }

  def getDesc(u: ChannelUpdate, channel: ChannelAnnouncement): ChannelDesc = {
    // the least significant bit tells us if it is node1 or node2
    if (Announcements.isNode1(u.channelFlags)) ChannelDesc(u.shortChannelId, channel.nodeId1, channel.nodeId2) else ChannelDesc(u.shortChannelId, channel.nodeId2, channel.nodeId1)
  }

  def isRelatedTo(c: ChannelAnnouncement, nodeId: PublicKey) = nodeId == c.nodeId1 || nodeId == c.nodeId2

  def hasChannels(nodeId: PublicKey, channels: Iterable[PublicChannel]): Boolean = channels.exists(c => isRelatedTo(c.ann, nodeId))

  def isStale(u: ChannelUpdate): Boolean = isStale(u.timestamp)

  def isStale(timestamp: Long): Boolean = {
    // BOLT 7: "nodes MAY prune channels should the timestamp of the latest channel_update be older than 2 weeks"
    // but we don't want to prune brand new channels for which we didn't yet receive a channel update
    val staleThresholdSeconds = (Platform.currentTime.milliseconds - 14.days).toSeconds
    timestamp < staleThresholdSeconds
  }

  def isAlmostStale(timestamp: Long): Boolean = {
    // we define almost stale as 2 weeks minus 4 days
    val staleThresholdSeconds = (Platform.currentTime.milliseconds - 10.days).toSeconds
    timestamp < staleThresholdSeconds
  }

  /**
   * Is stale a channel that:
   * (1) is older than 2 weeks (2*7*144 = 2016 blocks)
   * AND
   * (2) has no channel_update younger than 2 weeks
   *
   * @param update1_opt update corresponding to one side of the channel, if we have it
   * @param update2_opt update corresponding to the other side of the channel, if we have it
   * @return
   */
  def isStale(channel: ChannelAnnouncement, update1_opt: Option[ChannelUpdate], update2_opt: Option[ChannelUpdate], currentBlockHeight: Long): Boolean = {
    // BOLT 7: "nodes MAY prune channels should the timestamp of the latest channel_update be older than 2 weeks (1209600 seconds)"
    // but we don't want to prune brand new channels for which we didn't yet receive a channel update, so we keep them as long as they are less than 2 weeks (2016 blocks) old
    val staleThresholdBlocks = currentBlockHeight - 2016
    val TxCoordinates(blockHeight, _, _) = ShortChannelId.coordinates(channel.shortChannelId)
    blockHeight < staleThresholdBlocks && update1_opt.forall(isStale) && update2_opt.forall(isStale)
  }

  def getStaleChannels(channels: Iterable[PublicChannel], currentBlockHeight: Long): Iterable[PublicChannel] = channels.filter(data => isStale(data.ann, data.update_1_opt, data.update_2_opt, currentBlockHeight))

  /**
   * Filters channels that we want to send to nodes asking for a channel range
   */
  def keep(firstBlockNum: Long, numberOfBlocks: Long, id: ShortChannelId): Boolean = {
    val height = id.blockHeight
    height >= firstBlockNum && height < (firstBlockNum + numberOfBlocks)
  }

  def shouldRequestUpdate(ourTimestamp: Long, ourChecksum: Long, theirTimestamp_opt: Option[Long], theirChecksum_opt: Option[Long]): Boolean = {
    (theirTimestamp_opt, theirChecksum_opt) match {
      case (Some(theirTimestamp), Some(theirChecksum)) =>
        // we request their channel_update if all those conditions are met:
        // - it is more recent than ours
        // - it is different from ours, or it is the same but ours is about to be stale
        // - it is not stale
        val theirsIsMoreRecent = ourTimestamp < theirTimestamp
        val areDifferent = ourChecksum != theirChecksum
        val oursIsAlmostStale = isAlmostStale(ourTimestamp)
        val theirsIsStale = isStale(theirTimestamp)
        theirsIsMoreRecent && (areDifferent || oursIsAlmostStale) && !theirsIsStale
      case (Some(theirTimestamp), None) =>
        // if we only have their timestamp, we request their channel_update if theirs is more recent than ours
        val theirsIsMoreRecent = ourTimestamp < theirTimestamp
        val theirsIsStale = isStale(theirTimestamp)
        theirsIsMoreRecent && !theirsIsStale
      case (None, Some(theirChecksum)) =>
        // if we only have their checksum, we request their channel_update if it is different from ours
        // NB: a zero checksum means that they don't have the data
        val areDifferent = theirChecksum != 0 && ourChecksum != theirChecksum
        areDifferent
      case (None, None) =>
        // if we have neither their timestamp nor their checksum we request their channel_update
        true
    }
  }

  def computeFlag(channels: SortedMap[ShortChannelId, PublicChannel])(
    shortChannelId: ShortChannelId,
    theirTimestamps_opt: Option[ReplyChannelRangeTlv.Timestamps],
    theirChecksums_opt: Option[ReplyChannelRangeTlv.Checksums],
    includeNodeAnnouncements: Boolean): Long = {
    import QueryShortChannelIdsTlv.QueryFlagType._

    val flagsNodes = if (includeNodeAnnouncements) INCLUDE_NODE_ANNOUNCEMENT_1 | INCLUDE_NODE_ANNOUNCEMENT_2 else 0

    val flags = if (!channels.contains(shortChannelId)) {
      INCLUDE_CHANNEL_ANNOUNCEMENT | INCLUDE_CHANNEL_UPDATE_1 | INCLUDE_CHANNEL_UPDATE_2
    } else {
      // we already know this channel
      val (ourTimestamps, ourChecksums) = Router.getChannelDigestInfo(channels)(shortChannelId)
      // if they don't provide timestamps or checksums, we set appropriate default values:
      // - we assume their timestamp is more recent than ours by setting timestamp = Long.MaxValue
      // - we assume their update is different from ours by setting checkum = Long.MaxValue (NB: our default value for checksum is 0)
      val shouldRequestUpdate1 = shouldRequestUpdate(ourTimestamps.timestamp1, ourChecksums.checksum1, theirTimestamps_opt.map(_.timestamp1), theirChecksums_opt.map(_.checksum1))
      val shouldRequestUpdate2 = shouldRequestUpdate(ourTimestamps.timestamp2, ourChecksums.checksum2, theirTimestamps_opt.map(_.timestamp2), theirChecksums_opt.map(_.checksum2))
      val flagUpdate1 = if (shouldRequestUpdate1) INCLUDE_CHANNEL_UPDATE_1 else 0
      val flagUpdate2 = if (shouldRequestUpdate2) INCLUDE_CHANNEL_UPDATE_2 else 0
      flagUpdate1 | flagUpdate2
    }

    if (flags == 0) 0 else flags | flagsNodes
  }

  /**
   * Handle a query message, which includes a list of channel ids and flags.
   *
   * @param nodes     node id -> node announcement
   * @param channels  channel id -> channel announcement + updates
   * @param ids       list of channel ids
   * @param flags     list of query flags, either empty one flag per channel id
   * @param onChannel called when a channel announcement matches (i.e. its bit is set in the query flag and we have it)
   * @param onUpdate  called when a channel update matches
   * @param onNode    called when a node announcement matches
   *
   */
  def processChannelQuery(nodes: Map[PublicKey, NodeAnnouncement],
                          channels: SortedMap[ShortChannelId, PublicChannel])(
                           ids: List[ShortChannelId],
                           flags: List[Long],
                           onChannel: ChannelAnnouncement => Unit,
                           onUpdate: ChannelUpdate => Unit,
                           onNode: NodeAnnouncement => Unit)(implicit log: LoggingAdapter): Unit = {
    import QueryShortChannelIdsTlv.QueryFlagType

    // we loop over channel ids and query flag. We track node Ids for node announcement
    // we've already sent to avoid sending them multiple times, as requested by the BOLTs
    @tailrec
    def loop(ids: List[ShortChannelId], flags: List[Long], numca: Int = 0, numcu: Int = 0, nodesSent: Set[PublicKey] = Set.empty[PublicKey]): (Int, Int, Int) = ids match {
      case Nil => (numca, numcu, nodesSent.size)
      case head :: tail if !channels.contains(head) =>
        log.warning("received query for shortChannelId={} that we don't have", head)
        loop(tail, flags.drop(1), numca, numcu, nodesSent)
      case head :: tail =>
        val numca1 = numca
        val numcu1 = numcu
        var sent1 = nodesSent
        val pc = channels(head)
        val flag_opt = flags.headOption
        // no flag means send everything

        val includeChannel = flag_opt.forall(QueryFlagType.includeChannelAnnouncement)
        val includeUpdate1 = flag_opt.forall(QueryFlagType.includeUpdate1)
        val includeUpdate2 = flag_opt.forall(QueryFlagType.includeUpdate2)
        val includeNode1 = flag_opt.forall(QueryFlagType.includeNodeAnnouncement1)
        val includeNode2 = flag_opt.forall(QueryFlagType.includeNodeAnnouncement2)

        if (includeChannel) {
          onChannel(pc.ann)
        }
        if (includeUpdate1) {
          pc.update_1_opt.foreach { u =>
            onUpdate(u)
          }
        }
        if (includeUpdate2) {
          pc.update_2_opt.foreach { u =>
            onUpdate(u)
          }
        }
        if (includeNode1 && !sent1.contains(pc.ann.nodeId1)) {
          nodes.get(pc.ann.nodeId1).foreach { n =>
            onNode(n)
            sent1 = sent1 + pc.ann.nodeId1
          }
        }
        if (includeNode2 && !sent1.contains(pc.ann.nodeId2)) {
          nodes.get(pc.ann.nodeId2).foreach { n =>
            onNode(n)
            sent1 = sent1 + pc.ann.nodeId2
          }
        }
        loop(tail, flags.drop(1), numca1, numcu1, sent1)
    }

    loop(ids, flags)
  }

  /**
   * Returns overall progress on synchronization
   *
   * @return a sync progress indicator (1 means fully synced)
   */
  def syncProgress(sync: Map[PublicKey, Sync]): SyncProgress = {
    // NB: progress is in terms of requests, not individual channels
    val (pending, total) = sync.foldLeft((0, 0)) {
      case ((p, t), (_, sync)) => (p + sync.pending.size, t + sync.total)
    }
    if (total == 0) {
      SyncProgress(1)
    } else {
      SyncProgress((total - pending) / (1.0 * total))
    }
  }

  /**
   * This method is used after a payment failed, and we want to exclude some nodes that we know are failing
   */
  def getIgnoredChannelDesc(channels: Map[ShortChannelId, PublicChannel], ignoreNodes: Set[PublicKey]): Iterable[ChannelDesc] = {
    val desc = if (ignoreNodes.isEmpty) {
      Iterable.empty[ChannelDesc]
    } else {
      // expensive, but node blacklisting shouldn't happen often
      channels.values
        .filter(channelData => ignoreNodes.contains(channelData.ann.nodeId1) || ignoreNodes.contains(channelData.ann.nodeId2))
        .flatMap(channelData => Vector(ChannelDesc(channelData.ann.shortChannelId, channelData.ann.nodeId1, channelData.ann.nodeId2), ChannelDesc(channelData.ann.shortChannelId, channelData.ann.nodeId2, channelData.ann.nodeId1)))
    }
    desc
  }

  def getChannelDigestInfo(channels: SortedMap[ShortChannelId, PublicChannel])(shortChannelId: ShortChannelId): (ReplyChannelRangeTlv.Timestamps, ReplyChannelRangeTlv.Checksums) = {
    val c = channels(shortChannelId)
    val timestamp1 = c.update_1_opt.map(_.timestamp).getOrElse(0L)
    val timestamp2 = c.update_2_opt.map(_.timestamp).getOrElse(0L)
    val checksum1 = c.update_1_opt.map(getChecksum).getOrElse(0L)
    val checksum2 = c.update_2_opt.map(getChecksum).getOrElse(0L)
    (ReplyChannelRangeTlv.Timestamps(timestamp1 = timestamp1, timestamp2 = timestamp2), ReplyChannelRangeTlv.Checksums(checksum1 = checksum1, checksum2 = checksum2))
  }

  def crc32c(data: ByteVector): Long = {
    import com.google.common.hash.Hashing
    Hashing.crc32c().hashBytes(data.toArray).asInt() & 0xFFFFFFFFL
  }

  def getChecksum(u: ChannelUpdate): Long = {
    import u._

    val data = serializationResult(LightningMessageCodecs.channelUpdateChecksumCodec.encode(chainHash :: shortChannelId :: messageFlags :: channelFlags :: cltvExpiryDelta :: htlcMinimumMsat :: feeBaseMsat :: feeProportionalMillionths :: htlcMaximumMsat :: HNil))
    crc32c(data)
  }

  case class ShortChannelIdsChunk(firstBlock: Long, numBlocks: Long, shortChannelIds: List[ShortChannelId]) {
    /**
     *
     * @param maximumSize maximum size of the short channel ids list
     * @return a chunk with at most `maximumSize` ids
     */
    def enforceMaximumSize(maximumSize: Int) = {
      if (shortChannelIds.size <= maximumSize) this else {
        // we use a random offset here, so even if shortChannelIds.size is much bigger than maximumSize (which should
        // not happen) peers will eventually receive info about all channels in this chunk
        val offset = Random.nextInt(shortChannelIds.size - maximumSize + 1)
        this.copy(shortChannelIds = this.shortChannelIds.slice(offset, offset + maximumSize))
      }
    }
  }

  /**
   * Split short channel ids into chunks, because otherwise message could be too big
   * there could be several reply_channel_range messages for a single query, but we make sure that the returned
   * chunks fully covers the [firstBlockNum, numberOfBlocks] range that was requested
   *
   * @param shortChannelIds list of short channel ids to split
   * @param firstBlockNum first block height requested by our peers
   * @param numberOfBlocks number of blocks requested by our peer
   * @param channelRangeChunkSize target chunk size. All ids that have the same block height will be grouped together, so
   *                              returned chunks may still contain more than `channelRangeChunkSize` elements
   * @return a list of short channel id chunks
   */
  def split(shortChannelIds: SortedSet[ShortChannelId], firstBlockNum: Long, numberOfBlocks: Long, channelRangeChunkSize: Int): List[ShortChannelIdsChunk] = {
    // see BOLT7: MUST encode a short_channel_id for every open channel it knows in blocks first_blocknum to first_blocknum plus number_of_blocks minus one
    val it = shortChannelIds.iterator.dropWhile(_.blockHeight < firstBlockNum).takeWhile(_.blockHeight < firstBlockNum + numberOfBlocks)
    if (it.isEmpty) {
      List(ShortChannelIdsChunk(firstBlockNum, numberOfBlocks, List.empty))
    } else {
      // we want to split ids in different chunks, with the following rules by order of priority
      // ids that have the same block height must be grouped in the same chunk
      // chunk should contain `channelRangeChunkSize` ids
      @tailrec
      def loop(currentChunk: List[ShortChannelId], acc: List[ShortChannelIdsChunk]): List[ShortChannelIdsChunk] = {
        if (it.hasNext) {
          val id = it.next()
          val currentHeight = currentChunk.head.blockHeight
          if (id.blockHeight == currentHeight)
            loop(id :: currentChunk, acc) // same height => always add to the current chunk
          else if (currentChunk.size < channelRangeChunkSize) // different height but we're under the size target => add to the current chunk
            loop(id :: currentChunk, acc) // different height and over the size target => start a new chunk
          else {
            // we always prepend because it's more efficient so we have to reverse the current chunk
            // for the first chunk, we make sure that we start at the request first block
            val first = if (acc.isEmpty) firstBlockNum else currentChunk.last.blockHeight
            val count = currentChunk.head.blockHeight - first + 1
            loop(id :: Nil, ShortChannelIdsChunk(first, count, currentChunk.reverse) :: acc)
          }
        }
        else {
          // for the last chunk, we make sure that we cover the request block range
          val first = if (acc.isEmpty) firstBlockNum else currentChunk.last.blockHeight
          val count = numberOfBlocks - first + firstBlockNum
          (ShortChannelIdsChunk(first, count, currentChunk.reverse) :: acc).reverse
        }
      }

      val first = it.next()
      val chunks = loop(first :: Nil, Nil)

      // make sure that all our chunks match our max size policy
      enforceMaximumSize(chunks)
    }
  }

  /**
   * Enforce max-size constraints for each chunk
   * @param chunks list of short channel id chunks
   * @return a processed list of chunks
   */
  def enforceMaximumSize(chunks: List[ShortChannelIdsChunk]) : List[ShortChannelIdsChunk] = chunks.map(_.enforceMaximumSize(MAXIMUM_CHUNK_SIZE))

  def addToSync(syncMap: Map[PublicKey, Sync], remoteNodeId: PublicKey, pending: List[RoutingMessage]): (Map[PublicKey, Sync], Option[RoutingMessage]) = {
    pending match {
      case head +: rest =>
        // they may send back several reply_channel_range messages for a single query_channel_range query, and we must not
        // send another query_short_channel_ids query if they're still processing one
        syncMap.get(remoteNodeId) match {
          case None =>
            // we don't have a pending query with this peer, let's send it
            (syncMap + (remoteNodeId -> Sync(rest, pending.size)), Some(head))
          case Some(sync) =>
            // we already have a pending query with this peer, add missing ids to our "sync" state
            (syncMap + (remoteNodeId -> Sync(sync.pending ++ pending, sync.total + pending.size)), None)
        }
      case Nil =>
        // there is nothing to send
        (syncMap, None)
    }
  }

  /**
   * https://github.com/lightningnetwork/lightning-rfc/blob/master/04-onion-routing.md#clarifications
   */
  val ROUTE_MAX_LENGTH = 20

  // Max allowed CLTV for a route
  val DEFAULT_ROUTE_MAX_CLTV = CltvExpiryDelta(1008)

  // The default number of routes we'll search for when findRoute is called with randomize = true
  val DEFAULT_ROUTES_COUNT = 3

  def getDefaultRouteParams(routerConf: RouterConf) = RouteParams(
    randomize = routerConf.randomizeRouteSelection,
    maxFeeBase = routerConf.searchMaxFeeBase.toMilliSatoshi,
    maxFeePct = routerConf.searchMaxFeePct,
    routeMaxLength = routerConf.searchMaxRouteLength,
    routeMaxCltv = routerConf.searchMaxCltv,
    ratios = routerConf.searchHeuristicsEnabled match {
      case false => None
      case true => Some(WeightRatios(
        cltvDeltaFactor = routerConf.searchRatioCltv,
        ageFactor = routerConf.searchRatioChannelAge,
        capacityFactor = routerConf.searchRatioChannelCapacity
      ))
    }
  )

  /**
   * Find a route in the graph between localNodeId and targetNodeId, returns the route.
   * Will perform a k-shortest path selection given the @param numRoutes and randomly select one of the result.
   *
   * @param g            graph of the whole network
   * @param localNodeId  sender node (payer)
   * @param targetNodeId target node (final recipient)
   * @param amount       the amount that will be sent along this route
   * @param numRoutes    the number of shortest-paths to find
   * @param extraEdges   a set of extra edges we want to CONSIDER during the search
   * @param ignoredEdges a set of extra edges we want to IGNORE during the search
   * @param routeParams  a set of parameters that can restrict the route search
   * @return the computed route to the destination @targetNodeId
   */
  def findRoute(g: DirectedGraph,
                localNodeId: PublicKey,
                targetNodeId: PublicKey,
                amount: MilliSatoshi,
                numRoutes: Int,
                extraEdges: Set[GraphEdge] = Set.empty,
                ignoredEdges: Set[ChannelDesc] = Set.empty,
                ignoredVertices: Set[PublicKey] = Set.empty,
                routeParams: RouteParams,
                currentBlockHeight: Long): Try[Seq[ChannelHop]] = Try {

    if (localNodeId == targetNodeId) throw CannotRouteToSelf

    def feeBaseOk(fee: MilliSatoshi): Boolean = fee <= routeParams.maxFeeBase

    def feePctOk(fee: MilliSatoshi, amount: MilliSatoshi): Boolean = {
      val maxFee = amount * routeParams.maxFeePct
      fee <= maxFee
    }

    def feeOk(fee: MilliSatoshi, amount: MilliSatoshi): Boolean = feeBaseOk(fee) || feePctOk(fee, amount)

    def lengthOk(length: Int): Boolean = length <= routeParams.routeMaxLength && length <= ROUTE_MAX_LENGTH

    def cltvOk(cltv: CltvExpiryDelta): Boolean = cltv <= routeParams.routeMaxCltv

    val boundaries: RichWeight => Boolean = { weight =>
      feeOk(weight.cost - amount, amount) && lengthOk(weight.length) && cltvOk(weight.cltv)
    }

    val foundRoutes = Graph.yenKshortestPaths(g, localNodeId, targetNodeId, amount, ignoredEdges, ignoredVertices, extraEdges, numRoutes, routeParams.ratios, currentBlockHeight, boundaries).toList match {
      case Nil if routeParams.routeMaxLength < ROUTE_MAX_LENGTH => // if not found within the constraints we relax and repeat the search
        return findRoute(g, localNodeId, targetNodeId, amount, numRoutes, extraEdges, ignoredEdges, ignoredVertices, routeParams.copy(routeMaxLength = ROUTE_MAX_LENGTH, routeMaxCltv = DEFAULT_ROUTE_MAX_CLTV), currentBlockHeight)
      case Nil => throw RouteNotFound
      case routes => routes.find(_.path.size == 1) match {
        case Some(directRoute) => directRoute :: Nil
        case _ => routes
      }
    }

    // At this point 'foundRoutes' cannot be empty
    val randomizedRoutes = if (routeParams.randomize) Random.shuffle(foundRoutes) else foundRoutes
    randomizedRoutes.head.path.map(graphEdgeToHop)
  }
}<|MERGE_RESOLUTION|>--- conflicted
+++ resolved
@@ -41,7 +41,7 @@
 import shapeless.HNil
 
 import scala.annotation.tailrec
-import scala.collection.immutable.{Queue, SortedMap}
+import scala.collection.immutable.SortedMap
 import scala.collection.{SortedSet, mutable}
 import scala.compat.Platform
 import scala.concurrent.duration._
@@ -497,42 +497,8 @@
 
     case Event(PeerRoutingMessage(transport, remoteNodeId, routingMessage@QueryChannelRange(chainHash, firstBlockNum, numberOfBlocks, extendedQueryFlags_opt)), d) =>
       sender ! TransportHandler.ReadAck(routingMessage)
-<<<<<<< HEAD
       // On Android we ignore queries
       stay
-=======
-      Kamon.runWithContextEntry(remoteNodeIdKey, remoteNodeId.toString) {
-        Kamon.runWithSpan(Kamon.spanBuilder("query-channel-range").start(), finishSpan = true) {
-          log.info("received query_channel_range with firstBlockNum={} numberOfBlocks={} extendedQueryFlags_opt={}", firstBlockNum, numberOfBlocks, extendedQueryFlags_opt)
-          // keep channel ids that are in [firstBlockNum, firstBlockNum + numberOfBlocks]
-          val shortChannelIds: SortedSet[ShortChannelId] = d.channels.keySet.filter(keep(firstBlockNum, numberOfBlocks, _))
-          log.info("replying with {} items for range=({}, {})", shortChannelIds.size, firstBlockNum, numberOfBlocks)
-          val chunks = Kamon.runWithSpan(Kamon.spanBuilder("split-channel-ids").start(), finishSpan = true) {
-            split(shortChannelIds, firstBlockNum, numberOfBlocks, nodeParams.routerConf.channelRangeChunkSize)
-          }
-
-          Kamon.runWithSpan(Kamon.spanBuilder("compute-timestamps-checksums").start(), finishSpan = true) {
-            chunks.foreach { chunk =>
-              val (timestamps, checksums) = routingMessage.queryFlags_opt match {
-                case Some(extension) if extension.wantChecksums | extension.wantTimestamps =>
-                  // we always compute timestamps and checksums even if we don't need both, overhead is negligible
-                  val (timestamps, checksums) = chunk.shortChannelIds.map(getChannelDigestInfo(d.channels)).unzip
-                  val encodedTimestamps = if (extension.wantTimestamps) Some(ReplyChannelRangeTlv.EncodedTimestamps(nodeParams.routerConf.encodingType, timestamps)) else None
-                  val encodedChecksums = if (extension.wantChecksums) Some(ReplyChannelRangeTlv.EncodedChecksums(checksums)) else None
-                  (encodedTimestamps, encodedChecksums)
-                case _ => (None, None)
-              }
-              transport ! ReplyChannelRange(chainHash, chunk.firstBlock, chunk.numBlocks,
-                complete = 1,
-                shortChannelIds = EncodedShortChannelIds(nodeParams.routerConf.encodingType, chunk.shortChannelIds),
-                timestamps = timestamps,
-                checksums = checksums)
-            }
-          }
-          stay
-        }
-      }
->>>>>>> 90a1ee6a
 
     case Event(PeerRoutingMessage(transport, remoteNodeId, routingMessage@ReplyChannelRange(chainHash, _, _, _, shortChannelIds, _)), d) =>
       sender ! TransportHandler.ReadAck(routingMessage)
