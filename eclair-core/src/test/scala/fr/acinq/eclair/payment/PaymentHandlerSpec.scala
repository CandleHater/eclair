/*
 * Copyright 2019 ACINQ SAS
 *
 * Licensed under the Apache License, Version 2.0 (the "License");
 * you may not use this file except in compliance with the License.
 * You may obtain a copy of the License at
 *
 *     http://www.apache.org/licenses/LICENSE-2.0
 *
 * Unless required by applicable law or agreed to in writing, software
 * distributed under the License is distributed on an "AS IS" BASIS,
 * WITHOUT WARRANTIES OR CONDITIONS OF ANY KIND, either express or implied.
 * See the License for the specific language governing permissions and
 * limitations under the License.
 */

package fr.acinq.eclair.payment

import akka.actor.ActorSystem
import akka.actor.Status.Failure
import akka.testkit.{TestActorRef, TestKit, TestProbe}
import fr.acinq.bitcoin.ByteVector32
import fr.acinq.eclair.TestConstants.Alice
import fr.acinq.eclair.channel.{CMD_FAIL_HTLC, CMD_FULFILL_HTLC}
import fr.acinq.eclair.payment.PaymentLifecycle.ReceivePayment
import fr.acinq.eclair.payment.PaymentRequest.ExtraHop
import fr.acinq.eclair.wire.{IncorrectOrUnknownPaymentDetails, UpdateAddHtlc}
import fr.acinq.eclair.{CltvExpiryDelta, LongToBtcAmount, ShortChannelId, TestConstants, randomKey}
import org.scalatest.FunSuiteLike
import scodec.bits.ByteVector

import scala.concurrent.duration._

/**
 * Created by PM on 24/03/2017.
 */

class PaymentHandlerSpec extends TestKit(ActorSystem("test")) with FunSuiteLike {

  test("LocalPaymentHandler should reply with a fulfill/fail, emit a PaymentReceived and adds payment in DB") {
    val nodeParams = Alice.nodeParams
    val handler = TestActorRef[LocalPaymentHandler](LocalPaymentHandler.props(nodeParams))
    val sender = TestProbe()
    val eventListener = TestProbe()
    system.eventStream.subscribe(eventListener.ref, classOf[PaymentReceived])

    val amountMsat = 42000 msat
    val expiry = CltvExpiryDelta(12).toCltvExpiry(nodeParams.currentBlockHeight)

    {
      sender.send(handler, ReceivePayment(Some(amountMsat), "1 coffee"))
      val pr = sender.expectMsgType[PaymentRequest]
      assert(nodeParams.db.payments.getIncomingPayment(pr.paymentHash).isEmpty)
      assert(nodeParams.db.payments.getPendingPaymentRequestAndPreimage(pr.paymentHash).isDefined)
      assert(!nodeParams.db.payments.getPendingPaymentRequestAndPreimage(pr.paymentHash).get._2.isExpired)

      val add = UpdateAddHtlc(ByteVector32(ByteVector.fill(32)(1)), 0, amountMsat, pr.paymentHash, expiry, TestConstants.emptyOnionPacket)
      sender.send(handler, add)
      sender.expectMsgType[CMD_FULFILL_HTLC]

      val paymentRelayed = eventListener.expectMsgType[PaymentReceived]
      assert(paymentRelayed.copy(timestamp = 0) === PaymentReceived(amountMsat, add.paymentHash, add.channelId, timestamp = 0))
      assert(nodeParams.db.payments.getIncomingPayment(pr.paymentHash).exists(_.paymentHash == pr.paymentHash))
    }

    {
      sender.send(handler, ReceivePayment(Some(amountMsat), "another coffee"))
      val pr = sender.expectMsgType[PaymentRequest]
      assert(nodeParams.db.payments.getIncomingPayment(pr.paymentHash).isEmpty)

      val add = UpdateAddHtlc(ByteVector32(ByteVector.fill(32)(1)), 0, amountMsat, pr.paymentHash, expiry, TestConstants.emptyOnionPacket)
      sender.send(handler, add)
      sender.expectMsgType[CMD_FULFILL_HTLC]
      val paymentRelayed = eventListener.expectMsgType[PaymentReceived]
      assert(paymentRelayed.copy(timestamp = 0) === PaymentReceived(amountMsat, add.paymentHash, add.channelId, timestamp = 0))
      assert(nodeParams.db.payments.getIncomingPayment(pr.paymentHash).exists(_.paymentHash == pr.paymentHash))
    }

    {
      sender.send(handler, ReceivePayment(Some(amountMsat), "bad expiry"))
      val pr = sender.expectMsgType[PaymentRequest]
      assert(nodeParams.db.payments.getIncomingPayment(pr.paymentHash).isEmpty)

      val add = UpdateAddHtlc(ByteVector32(ByteVector.fill(32)(1)), 0, amountMsat, pr.paymentHash, cltvExpiry = CltvExpiryDelta(3).toCltvExpiry(nodeParams.currentBlockHeight), TestConstants.emptyOnionPacket)
      sender.send(handler, add)
<<<<<<< HEAD
      assert(sender.expectMsgType[CMD_FAIL_HTLC].reason == Right(IncorrectOrUnknownPaymentDetails(amountMsat, Globals.blockCount.get())))
      eventListener.expectNoMessage(300 milliseconds)
=======
      assert(sender.expectMsgType[CMD_FAIL_HTLC].reason == Right(IncorrectOrUnknownPaymentDetails(amountMsat, nodeParams.currentBlockHeight)))
      eventListener.expectNoMsg(300 milliseconds)
>>>>>>> 8da509b5
      assert(nodeParams.db.payments.getIncomingPayment(pr.paymentHash).isEmpty)
    }
  }

  test("Payment request generation should fail when the amount asked in not valid") {
    val nodeParams = Alice.nodeParams
    val handler = system.actorOf(LocalPaymentHandler.props(nodeParams))
    val sender = TestProbe()
    val eventListener = TestProbe()
    system.eventStream.subscribe(eventListener.ref, classOf[PaymentReceived])

    // negative amount should fail
    sender.send(handler, ReceivePayment(Some(-50 msat), "1 coffee"))
    val negativeError = sender.expectMsgType[Failure]
    assert(negativeError.cause.getMessage.contains("amount is not valid"))

    // amount = 0 should fail
    sender.send(handler, ReceivePayment(Some(0 msat), "1 coffee"))
    val zeroError = sender.expectMsgType[Failure]
    assert(zeroError.cause.getMessage.contains("amount is not valid"))

    // success with 1 mBTC
    sender.send(handler, ReceivePayment(Some(100000000 msat), "1 coffee"))
    val pr = sender.expectMsgType[PaymentRequest]
    assert(pr.amount.contains(100000000 msat) && pr.nodeId.toString == nodeParams.nodeId.toString)
  }

  test("Payment request generation should succeed when the amount is not set") {
    val handler = system.actorOf(LocalPaymentHandler.props(Alice.nodeParams))
    val sender = TestProbe()

    sender.send(handler, ReceivePayment(None, "This is a donation PR"))
    val pr = sender.expectMsgType[PaymentRequest]
    assert(pr.amount.isEmpty && pr.nodeId.toString == Alice.nodeParams.nodeId.toString)
  }

  test("Payment request generation should handle custom expiries or use the default otherwise") {
    val handler = system.actorOf(LocalPaymentHandler.props(Alice.nodeParams))
    val sender = TestProbe()

    sender.send(handler, ReceivePayment(Some(42000 msat), "1 coffee"))
    assert(sender.expectMsgType[PaymentRequest].expiry === Some(Alice.nodeParams.paymentRequestExpiry.toSeconds))

    sender.send(handler, ReceivePayment(Some(42000 msat), "1 coffee with custom expiry", expirySeconds_opt = Some(60)))
    assert(sender.expectMsgType[PaymentRequest].expiry === Some(60))
  }

  test("Generated payment request contains the provided extra hops") {
    val handler = system.actorOf(LocalPaymentHandler.props(Alice.nodeParams))
    val sender = TestProbe()

    val x = randomKey.publicKey
    val y = randomKey.publicKey
    val extraHop_x_y = ExtraHop(x, ShortChannelId(1), 10 msat, 11, CltvExpiryDelta(12))
    val extraHop_y_z = ExtraHop(y, ShortChannelId(2), 20 msat, 21, CltvExpiryDelta(22))
    val extraHop_x_t = ExtraHop(x, ShortChannelId(3), 30 msat, 31, CltvExpiryDelta(32))
    val route_x_z = extraHop_x_y :: extraHop_y_z :: Nil
    val route_x_t = extraHop_x_t :: Nil

    sender.send(handler, ReceivePayment(Some(42000 msat), "1 coffee with additional routing info", extraHops = List(route_x_z, route_x_t)))
    assert(sender.expectMsgType[PaymentRequest].routingInfo === Seq(route_x_z, route_x_t))

    sender.send(handler, ReceivePayment(Some(42000 msat), "1 coffee without routing info"))
    assert(sender.expectMsgType[PaymentRequest].routingInfo === Nil)
  }

  test("LocalPaymentHandler should reject incoming payments if the payment request is expired") {
    val nodeParams = Alice.nodeParams
    val handler = TestActorRef[LocalPaymentHandler](LocalPaymentHandler.props(nodeParams))
    val sender = TestProbe()
    val eventListener = TestProbe()
    system.eventStream.subscribe(eventListener.ref, classOf[PaymentReceived])

    val amountMsat = 42000 msat
    val expiry = CltvExpiryDelta(12).toCltvExpiry(nodeParams.currentBlockHeight)

    sender.send(handler, ReceivePayment(Some(amountMsat), "some desc", expirySeconds_opt = Some(0)))
    val pr = sender.expectMsgType[PaymentRequest]

    val add = UpdateAddHtlc(ByteVector32(ByteVector.fill(32)(1)), 0, amountMsat, pr.paymentHash, expiry, TestConstants.emptyOnionPacket)
    sender.send(handler, add)

    sender.expectMsgType[CMD_FAIL_HTLC]
    assert(nodeParams.db.payments.getIncomingPayment(pr.paymentHash).isEmpty)
  }
}<|MERGE_RESOLUTION|>--- conflicted
+++ resolved
@@ -83,13 +83,8 @@
 
       val add = UpdateAddHtlc(ByteVector32(ByteVector.fill(32)(1)), 0, amountMsat, pr.paymentHash, cltvExpiry = CltvExpiryDelta(3).toCltvExpiry(nodeParams.currentBlockHeight), TestConstants.emptyOnionPacket)
       sender.send(handler, add)
-<<<<<<< HEAD
-      assert(sender.expectMsgType[CMD_FAIL_HTLC].reason == Right(IncorrectOrUnknownPaymentDetails(amountMsat, Globals.blockCount.get())))
+      assert(sender.expectMsgType[CMD_FAIL_HTLC].reason == Right(IncorrectOrUnknownPaymentDetails(amountMsat, nodeParams.currentBlockHeight)))
       eventListener.expectNoMessage(300 milliseconds)
-=======
-      assert(sender.expectMsgType[CMD_FAIL_HTLC].reason == Right(IncorrectOrUnknownPaymentDetails(amountMsat, nodeParams.currentBlockHeight)))
-      eventListener.expectNoMsg(300 milliseconds)
->>>>>>> 8da509b5
       assert(nodeParams.db.payments.getIncomingPayment(pr.paymentHash).isEmpty)
     }
   }
