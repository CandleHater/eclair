--- conflicted
+++ resolved
@@ -58,15 +58,9 @@
 import scala.util.Try
 
 /**
-<<<<<<< HEAD
   * Created by PM on 15/03/2017.
   */
 @Ignore
-=======
- * Created by PM on 15/03/2017.
- */
-
->>>>>>> e0461ae0
 class IntegrationSpec extends TestKit(ActorSystem("test")) with BitcoindService with FunSuiteLike with BeforeAndAfterAll with Logging {
 
   var nodes: Map[String, Kit] = Map()
